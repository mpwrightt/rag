"""
FastAPI endpoints for the agentic RAG system.
"""

import os
import asyncio
import json
import logging
import tempfile
import shutil
import re
import glob
from pathlib import Path
from datetime import datetime
import uuid
from typing import Dict, Any, List, Optional

from fastapi import FastAPI, HTTPException, Request, Depends, UploadFile, File, Form
from fastapi.responses import StreamingResponse, Response, JSONResponse
from fastapi.middleware.cors import CORSMiddleware
from fastapi.middleware.gzip import GZipMiddleware
import uvicorn
from dotenv import load_dotenv
from contextlib import asynccontextmanager

from .agent import rag_agent, AgentDependencies
from .enhanced_retrieval import EnhancedRetriever

from .context import get_current_search_results, clear_search_results, register_retrieval_listener, unregister_retrieval_listener, emit_retrieval_event
from .db_utils import (
    initialize_database,
    close_database,
    get_session,
    add_message,
    get_session_messages,
    test_connection,
    delete_document,
    list_documents,
    get_document,
    get_graph_statistics,
    search_facts,
    search_facts_websearch,
    # Incremental update helpers
    update_document_metadata_only,
    update_chunk_metadata_batch,
    add_document_tags,
    # Collections
    list_collections_db,
    create_collection_db,
    update_collection_db,
    delete_collection_db,
    add_documents_to_collection_db,
    remove_document_from_collection_db,
    list_collection_documents_db,
    update_document_collections_db,
    # Summary jobs
    create_summary_job,
    update_summary_job_status,
    set_summary_job_result,
    get_summary_job,
    cancel_summary_job,
    is_summary_job_cancelled,
    # Proposals
    create_proposal_db,
    get_proposal_db,
    list_proposals_db,
    create_proposal_version_db,
    get_latest_proposal_version_db,
    get_proposal_version_db,
    list_proposal_versions_db,
    update_proposal_db,
    update_document_metadata,
    list_proposal_documents_db,
    delete_document,
)
from .graph_utils import (
    initialize_graph,
    close_graph,
    test_graph_connection,
    get_entity_relationships as kg_get_entity_relationships,
    search_knowledge_graph as kg_search_knowledge_graph,
)
from .query_processor import QueryProcessor
from ingestion.converters import convert_to_markdown
from .proposal_analyzer import analyze_example_text
from .models import (
    ChatRequest,
    ChatResponse,
    SearchRequest,
    SearchResponse,
    StreamDelta,
    ErrorResponse,
    HealthStatus,
    ToolCall,
    SourceResult,
    ChunkResult,
    GraphSearchResult,
    RealTimeMetrics,
    ChatMetrics,
    DocumentUsageStats,
    UserEngagementMetrics,
    AnalyticsDashboardResponse,
<<<<<<< HEAD
    ProposalCreateRequest,
    ProposalGenerateRequest,
    PricingItem,
    PricingParseResponse,
    PricingRenderRequest,
    PricingRenderResponse,
=======
    DocumentMetadataUpdateRequest,
    ChunkMetadataBatchUpdateRequest,
    AddTagsRequest,
    UpdateClassificationRequest,
    UpdateCollectionsRequest,
>>>>>>> ec2b42a8
)
from .tools import (
    vector_search_tool,
    graph_search_tool,
    hybrid_search_tool,
    list_documents_tool,
    get_document_tool,
    VectorSearchInput,
    GraphSearchInput,
    HybridSearchInput,
    DocumentListInput,
    DocumentInput
)

# Analytics tracker
from .analytics import analytics_tracker
from .question_generator import QuestionGenerator

# Load environment variables
load_dotenv()

logger = logging.getLogger(__name__)

# Import ingestion pipeline components
try:
    import sys
    import os
    # Add the parent directory to sys.path to allow imports
    sys.path.append(os.path.dirname(os.path.dirname(os.path.abspath(__file__))))
    from ingestion.ingest import DocumentIngestionPipeline
    from ingestion.chunker import ChunkingConfig, create_chunker
    from ingestion.embedder import create_embedder
    from ingestion.graph_builder import create_graph_builder
    from .models import IngestionConfig
    from ingestion.converters import convert_to_markdown
    INGESTION_AVAILABLE = True
except ImportError as e:
    logger.warning(f"Ingestion pipeline not available: {e}")
    INGESTION_AVAILABLE = False

# Import 3rd party integrations
try:
    from integrations import (
        GoogleDriveIntegration, 
        DropboxIntegration, 
        OneDriveIntegration,
        IntegrationConfig,
        create_google_drive_integration,
        create_dropbox_integration, 
        create_onedrive_integration
    )
    INTEGRATIONS_AVAILABLE = True
except ImportError as e:
    logger.warning(f"3rd party integrations not available: {e}")
    INTEGRATIONS_AVAILABLE = False
    
    # Create dummy classes to prevent unbound variable errors
    class GoogleDriveIntegration:
        def __init__(self, *args, **kwargs): pass
    class DropboxIntegration:
        def __init__(self, *args, **kwargs): pass
    class OneDriveIntegration:
        def __init__(self, *args, **kwargs): pass
    class IntegrationConfig:
        def __init__(self, *args, **kwargs): pass
    
    def create_google_drive_integration(*args, **kwargs): return None
    def create_dropbox_integration(*args, **kwargs): return None
    def create_onedrive_integration(*args, **kwargs): return None

# WeasyPrint (PDF export)
try:
    from weasyprint import HTML, CSS  # type: ignore
    WEASYPRINT_AVAILABLE = True
except Exception as e:
    WEASYPRINT_AVAILABLE = False
    logger.warning(f"WeasyPrint not available: {e}")

# Optional: Pandas for CSV/XLSX pricing parsing
try:
    import pandas as pd  # type: ignore
    PANDAS_AVAILABLE = True
except Exception as e:
    PANDAS_AVAILABLE = False
    logger.warning(f"Pandas not available: {e}")

# Optional: python-docx for DOCX export
try:
    from docx import Document  # type: ignore
    DOCX_AVAILABLE = True
except Exception as e:
    DOCX_AVAILABLE = False
    logger.warning(f"python-docx not available: {e}")

# Application configuration
APP_ENV = os.getenv("APP_ENV", "development")
APP_HOST = os.getenv("APP_HOST", "0.0.0.0")
APP_PORT = int(os.getenv("APP_PORT", 8000))
LOG_LEVEL = os.getenv("LOG_LEVEL", "INFO")

# Configure logging
logging.basicConfig(
    level=getattr(logging, LOG_LEVEL.upper()),
    format="%(asctime)s - %(name)s - %(levelname)s - %(message)s"
)

# Set debug level for our module during development
if APP_ENV == "development":
    logger.setLevel(logging.DEBUG)


@asynccontextmanager
async def lifespan(app: FastAPI):
    """Lifespan context manager for FastAPI app."""
    # Startup
    logger.info("Starting up agentic RAG API...")
    
    try:
        # Initialize database connections (tolerate failure and continue in degraded mode)
        try:
            await initialize_database()
            logger.info("Database initialized")
        except Exception as e:
            logger.exception("Database initialization failed: %s", e)

        # Initialize graph database (tolerate failure)
        try:
            await initialize_graph()
            logger.info("Graph database initialized")
        except Exception as e:
            logger.exception("Graph initialization failed: %s", e)

        # Test connections (report status but don't block startup)
        try:
            db_ok = await test_connection()
        except Exception as e:
            logger.exception("Database test failed during startup: %s", e)
            db_ok = False
        try:
            graph_ok = await test_graph_connection()
        except Exception as e:
            logger.exception("Graph test failed during startup: %s", e)
            graph_ok = False

        if not db_ok:
            logger.error("Database connection failed")
        if not graph_ok:
            logger.error("Graph database connection failed")

        # Initialize question generator here (lifespan startup)
        global question_generator
        # Accept multiple env var names for compatibility with different configs
        gemini_api_key = (
            os.getenv("GEMINI_API_KEY")
            or os.getenv("GOOGLE_API_KEY")
            or os.getenv("LLM_API_KEY")
        )
        logger.info(
            "Looking for API keys - GEMINI_API_KEY: %s, GOOGLE_API_KEY: %s, LLM_API_KEY: %s",
            "found" if os.getenv("GEMINI_API_KEY") else "not found",
            "found" if os.getenv("GOOGLE_API_KEY") else "not found",
            "found" if os.getenv("LLM_API_KEY") else "not found",
        )
        if gemini_api_key:
            try:
                question_generator = QuestionGenerator(gemini_api_key)
                logger.info("Question generator initialized successfully with Gemini")
            except Exception as e:
                logger.error(f"Failed to initialize question generator: {e}")
                question_generator = None
        else:
            logger.warning("GEMINI_API_KEY / GOOGLE_API_KEY / LLM_API_KEY not found, question generation will be disabled")
        
        logger.info("Agentic RAG API startup complete")
        
    except Exception as e:
        # Never fail the app startup; continue in degraded mode so /health can report status
        logger.exception("Startup encountered unexpected error; continuing in degraded mode: %s", e)
    
    yield
    
    # Shutdown
    logger.info("Shutting down agentic RAG API...")
    
    try:
        await close_database()
        await close_graph()
        logger.info("Connections closed")
    except Exception as e:
        logger.error(f"Shutdown error: {e}")


# Create FastAPI app
app = FastAPI(
    title="Agentic RAG with Knowledge Graph",
    description="AI agent combining vector search and knowledge graph for tech company analysis",
    version="0.1.0",
    lifespan=lifespan
)

# Add middleware with flexible CORS
# Configure CORS with environment-driven origins. Using wildcard with credentials can be problematic on some hosts.
allowed_origins_env = os.getenv("ALLOWED_ORIGINS") or os.getenv("CORS_ALLOW_ORIGINS") or ""
allowed_origins = [o.strip() for o in allowed_origins_env.split(",") if o.strip()]

# In production, default to allowing datadiver.app domains via regex if no explicit origins are set
default_origin_regex = None
try:
    if os.getenv("APP_ENV", "development").lower() != "development" and not allowed_origins:
        default_origin_regex = r"https://(.+\.)?datadiver\.app$"
except Exception:
    default_origin_regex = None

app.add_middleware(
    CORSMiddleware,
    allow_origins=allowed_origins or ([] if default_origin_regex else ["*"]),
    allow_origin_regex=os.getenv("CORS_ALLOW_ORIGIN_REGEX") or default_origin_regex,
    allow_credentials=True,
    allow_methods=["*"],
    allow_headers=["*"]
)

app.add_middleware(GZipMiddleware, minimum_size=1000)

# Initialize question generator
question_generator = None

# In-memory store for multipart upload sessions (best-effort, non-persistent)
UPLOAD_SESSIONS: Dict[str, Dict[str, Any]] = {}

# In-memory ingest job tracker (ephemeral)
INGEST_JOBS: Dict[str, Dict[str, Any]] = {}


# Helper functions for agent execution
async def get_or_create_session(request: ChatRequest) -> str:
    """Get existing session or create new one."""
    # If client supplies a session_id, try to use/validate it but fall back gracefully
    if request.session_id:
        try:
            session = await get_session(request.session_id)
            if session:
                return request.session_id
        except Exception:
            pass
    # Create a new session (lazy import to avoid startup ImportError)
    try:
        from .db_utils import create_session as _create_session
        new_session_id = await _create_session(user_id=None, metadata={"source": "api"})
        return new_session_id
    except Exception as e:
        logger.warning("create_session unavailable, generating ephemeral session id: %s", e)
        return str(uuid.uuid4())


async def get_conversation_context(
    session_id: str,
    max_messages: int = 10
) -> List[Dict[str, str]]:
    """
    Get recent conversation context.
    
    Args:
        session_id: Session ID
        max_messages: Maximum number of messages to retrieve
    
    Returns:
        List of messages
    """
    messages = await get_session_messages(session_id, limit=max_messages)
    
    return [
        {
            "role": msg["role"],
            "content": msg["content"]
        }
        for msg in messages
    ]


def extract_tool_calls(result) -> List[ToolCall]:
    """
    Extract tool calls from Pydantic AI result.
    
    Args:
        result: Pydantic AI result object
    
    Returns:
        List of ToolCall objects
    """
    tools_used = []
    
    try:
        # Get all messages from the result
        messages = result.all_messages()
        
        for message in messages:
            if hasattr(message, 'parts'):
                for part in message.parts:
                    # Check if this is a tool call part
                    if part.__class__.__name__ == 'ToolCallPart':
                        try:
                            # Debug logging to understand structure
                            logger.debug(f"ToolCallPart attributes: {dir(part)}")
                            logger.debug(f"ToolCallPart content: tool_name={getattr(part, 'tool_name', None)}")
                            
                            # Extract tool information safely
                            tool_name = str(part.tool_name) if hasattr(part, 'tool_name') else 'unknown'
                            
                            # Get args - the args field is a JSON string in Pydantic AI
                            tool_args = {}
                            if hasattr(part, 'args') and part.args is not None:
                                if isinstance(part.args, str):
                                    # Args is a JSON string, parse it
                                    try:
                                        import json
                                        tool_args = json.loads(part.args)
                                        logger.debug(f"Parsed args from JSON string: {tool_args}")
                                    except json.JSONDecodeError as e:
                                        logger.debug(f"Failed to parse args JSON: {e}")
                                        tool_args = {}
                                elif isinstance(part.args, dict):
                                    tool_args = part.args
                                    logger.debug(f"Args already a dict: {tool_args}")
                            
                            # Alternative: use args_as_dict method if available
                            if hasattr(part, 'args_as_dict'):
                                try:
                                    tool_args = part.args_as_dict()
                                    logger.debug(f"Got args from args_as_dict(): {tool_args}")
                                except:
                                    pass
                            
                            # Get tool call ID
                            tool_call_id = None
                            if hasattr(part, 'tool_call_id'):
                                tool_call_id = str(part.tool_call_id) if part.tool_call_id else None
                            
                            # Create ToolCall with explicit field mapping
                            tool_call_data = {
                                "tool_name": tool_name,
                                "args": tool_args,
                                "tool_call_id": tool_call_id
                            }
                            logger.debug(f"Creating ToolCall with data: {tool_call_data}")
                            tools_used.append(ToolCall(**tool_call_data))
                        except Exception as e:
                            logger.debug(f"Failed to parse tool call part: {e}")
                            continue
    except Exception as e:
        logger.warning(f"Failed to extract tool calls: {e}")
    
    return tools_used


async def save_conversation_turn(
    session_id: str,
    user_message: str,
    assistant_message: str,
    metadata: Optional[Dict[str, Any]] = None
):
    """
    Save a conversation turn to the database.
    
    Args:
        session_id: Session ID
        user_message: User's message
        assistant_message: Assistant's response
        metadata: Optional metadata
    """
    # Save user message
    await add_message(
        session_id=session_id,
        role="user",
        content=user_message,
        metadata=metadata or {}
    )
    
    # Save assistant message
    await add_message(
        session_id=session_id,
        role="assistant",
        content=assistant_message,
        metadata=metadata or {}
    )


def convert_chunks_to_sources(chunks: List[ChunkResult]) -> List[SourceResult]:
    """Convert ChunkResult objects to SourceResult objects for frontend."""
    sources = []
    seen_combinations = set()
    
    for chunk in chunks:
        # Create unique identifier to avoid duplicates
        combo_id = f"{chunk.document_source}:{chunk.chunk_id}"
        if combo_id not in seen_combinations:
            seen_combinations.add(combo_id)
            sources.append(SourceResult(
                filename=chunk.document_source,
                chunk_id=chunk.chunk_id,
                relevance_score=chunk.score,
                document_title=chunk.document_title
            ))
    
    return sources


async def build_live_graph_payload(
    message: str,
    tools_used: List[ToolCall],
    max_expand_entities: int = 3,
    default_depth: int = 2,
) -> Optional[Dict[str, Any]]:
    """
    Build a live knowledge graph payload using the PostgreSQL graph layer.
    Prefers explicit get_entity_relationships tool args; falls back to graph_search.
    """
    try:
        # Prefer explicit entity from get_entity_relationships tool usage
        entity_name: Optional[str] = None
        entity_depth: int = default_depth
        graph_query: Optional[str] = None

        for t in tools_used or []:
            tool_name = (getattr(t, "tool_name", "") or "").lower()
            args = getattr(t, "args", {}) or {}
            if "get_entity_relationships" in tool_name:
                entity_name = args.get("entity_name") or args.get("entity")
                try:
                    if isinstance(args.get("depth"), int):
                        entity_depth = max(1, min(5, int(args["depth"])))
                except Exception:
                    pass
            elif "graph_search" in tool_name and not graph_query:
                graph_query = args.get("query")

        # If we have an explicit entity, build graph from relationships
        if entity_name:
            rel_result = await kg_get_entity_relationships(entity_name, depth=entity_depth)
            relationships = rel_result.get("relationships", []) if isinstance(rel_result, dict) else []

            nodes_map: Dict[str, Dict[str, Any]] = {}
            edges: List[Dict[str, Any]] = []
            for r in relationships:
                s_name = r.get("source_name")
                s_type = r.get("source_type")
                t_name = r.get("target_name")
                t_type = r.get("target_type")
                rel = r.get("relationship_type") or "related_to"
                if not (s_name and s_type and t_name and t_type):
                    continue
                s_id = f"{s_name}|{s_type}"
                t_id = f"{t_name}|{t_type}"
                if s_id not in nodes_map:
                    nodes_map[s_id] = {"id": s_id, "label": s_name, "type": s_type.capitalize() if isinstance(s_type, str) else s_type}
                if t_id not in nodes_map:
                    nodes_map[t_id] = {"id": t_id, "label": t_name, "type": t_type.capitalize() if isinstance(t_type, str) else t_type}
                edges.append({"source": s_id, "target": t_id, "relationship": rel})

            # Ensure the central node exists
            if entity_name and not any(entity_name == n.get("label") for n in nodes_map.values()):
                center_id = f"{entity_name}|Entity"
                nodes_map[center_id] = {"id": center_id, "label": entity_name, "type": "Entity"}

            return {"nodes": list(nodes_map.values()), "edges": edges}

        # Fallback: use graph search on the query or message to seed entities, then expand shallow relationships
        search_q = graph_query or (message or "").strip()
        if not search_q:
            return None

        facts = await kg_search_knowledge_graph(search_q)
        # Extract top unique node names/types from facts
        seen = set()
        seed_entities: List[Tuple[str, str]] = []
        for f in facts or []:
            name = f.get("node_name")
            ntype = f.get("node_type")
            key = (name, ntype)
            if name and ntype and key not in seen:
                seen.add(key)
                seed_entities.append(key)
            if len(seed_entities) >= max_expand_entities:
                break

        nodes_map: Dict[str, Dict[str, Any]] = {}
        edge_set = set()

        # Add seed nodes
        for name, ntype in seed_entities:
            nid = f"{name}|{ntype}"
            nodes_map[nid] = {"id": nid, "label": name, "type": ntype.capitalize() if isinstance(ntype, str) else ntype}

        # Expand relationships shallowly
        for name, _ntype in seed_entities:
            try:
                rels = await kg_get_entity_relationships(name, depth=1)
            except Exception:
                continue
            for r in (rels.get("relationships", []) if isinstance(rels, dict) else []):
                s_name = r.get("source_name")
                s_type = r.get("source_type")
                t_name = r.get("target_name")
                t_type = r.get("target_type")
                rel = r.get("relationship_type") or "related_to"
                if not (s_name and s_type and t_name and t_type):
                    continue
                s_id = f"{s_name}|{s_type}"
                t_id = f"{t_name}|{t_type}"
                if s_id not in nodes_map:
                    nodes_map[s_id] = {"id": s_id, "label": s_name, "type": s_type.capitalize() if isinstance(s_type, str) else s_type}
                if t_id not in nodes_map:
                    nodes_map[t_id] = {"id": t_id, "label": t_name, "type": t_type.capitalize() if isinstance(t_type, str) else t_type}
                edge_key = (s_id, rel, t_id)
                if edge_key not in edge_set:
                    edge_set.add(edge_key)

        edges = [
            {"source": s, "relationship": rel, "target": t}
            for (s, rel, t) in edge_set
        ]

        if nodes_map or edges:
            return {"nodes": list(nodes_map.values()), "edges": edges}

        return None
    except Exception as e:
        logger.debug(f"Failed to build live graph payload: {e}")
        return None


async def execute_agent(
    message: str,
    session_id: str,
    user_id: Optional[str] = None,
    save_conversation: bool = True,
    search_preferences: Optional[Dict[str, Any]] = None,
) -> tuple[str, List[ToolCall], List[SourceResult]]:
    """
    Execute the agent with a message.
    
    Args:
        message: User message
        session_id: Session ID
        user_id: Optional user ID
        save_conversation: Whether to save the conversation
    
    Returns:
        Tuple of (agent response, tools used, sources)
    """
    try:
        # Clear previous search results
        clear_search_results()
        
        # Create dependencies (include search scoping preferences if provided)
        deps = AgentDependencies(
            session_id=session_id,
            user_id=user_id,
            search_preferences=search_preferences or {},
        )
        
        # Get conversation context
        context = await get_conversation_context(session_id)
        
        # Build prompt with context
        full_prompt = message
        if context:
            context_str = "\n".join([
                f"{msg['role']}: {msg['content']}"
                for msg in context[-6:]  # Last 3 turns
            ])
            full_prompt = f"Previous conversation:\n{context_str}\n\nCurrent question: {message}"
        
        # Run the agent
        result = await rag_agent.run(full_prompt, deps=deps)
        
        response = result.data
        tools_used = extract_tool_calls(result)
        
        # Convert captured search results to sources
        sources = convert_chunks_to_sources(get_current_search_results())
        
        # Save conversation if requested
        if save_conversation:
            await save_conversation_turn(
                session_id=session_id,
                user_message=message,
                assistant_message=response,
                metadata={
                    "user_id": user_id,
                    "tool_calls": len(tools_used),
                    "sources_found": len(sources)
                }
            )
        
        return response, tools_used, sources
        
    except Exception as e:
        logger.error(f"Agent execution failed: {e}")
        error_response = f"I encountered an error while processing your request: {str(e)}"
        
        if save_conversation:
            await save_conversation_turn(
                session_id=session_id,
                user_message=message,
                assistant_message=error_response,
                metadata={"error": str(e)}
            )
        
        return error_response, [], []


# API Endpoints

@app.get("/collections")
async def api_list_collections(
    page: int = 1,
    per_page: int = 20,
    search: Optional[str] = None,
    created_by: Optional[str] = None,
    workspace_id: Optional[str] = None,
    is_shared: Optional[bool] = None,
):
    try:
        offset = (page - 1) * per_page
        collections, total = await list_collections_db(
            limit=per_page,
            offset=offset,
            search=search,
            created_by=created_by,
            workspace_id=workspace_id,
            is_shared=is_shared,
        )
        return {"collections": collections, "total": total, "page": page, "per_page": per_page}
    except Exception as e:
        logger.exception("Failed to list collections: %s", e)
        raise HTTPException(status_code=500, detail="Failed to list collections")


@app.post("/collections")
async def api_create_collection(request: Request):
    try:
        body = await request.json()
        created = await create_collection_db(
            name=body.get("name"),
            description=body.get("description"),
            color=body.get("color") or "#6366f1",
            icon=body.get("icon") or "folder",
            is_shared=bool(body.get("is_shared", False)),
            created_by=request.headers.get("x-user-id"),
            workspace_id=request.headers.get("x-workspace-id"),
            metadata=body.get("metadata") or {},
        )
        return created
    except Exception as e:
        logger.exception("Failed to create collection: %s", e)
        raise HTTPException(status_code=500, detail="Failed to create collection")


@app.patch("/collections/{collection_id}")
async def api_update_collection(collection_id: str, request: Request):
    try:
        body = await request.json()
        updated = await update_collection_db(
            collection_id,
            name=body.get("name"),
            description=body.get("description"),
            color=body.get("color"),
            icon=body.get("icon"),
            is_shared=body.get("is_shared"),
            metadata=body.get("metadata"),
        )
        if not updated:
            raise HTTPException(status_code=404, detail="Collection not found")
        return updated
    except HTTPException:
        raise
    except Exception as e:
        logger.exception("Failed to update collection: %s", e)
        raise HTTPException(status_code=500, detail="Failed to update collection")


@app.delete("/collections/{collection_id}")
async def api_delete_collection(collection_id: str):
    try:
        ok = await delete_collection_db(collection_id)
        if not ok:
            raise HTTPException(status_code=404, detail="Collection not found")
        return {"success": True}
    except HTTPException:
        raise
    except Exception as e:
        logger.exception("Failed to delete collection: %s", e)
        raise HTTPException(status_code=500, detail="Failed to delete collection")


@app.get("/collections/{collection_id}/documents")
async def api_list_collection_documents(collection_id: str, page: int = 1, per_page: int = 50):
    try:
        docs, total = await list_collection_documents_db(collection_id, limit=per_page, offset=(page - 1) * per_page)
        return {"documents": docs, "total": total, "page": page, "per_page": per_page}
    except Exception as e:
        logger.exception("Failed to list collection documents: %s", e)
        raise HTTPException(status_code=500, detail="Failed to list collection documents")


@app.post("/collections/{collection_id}/documents")
async def api_add_documents_to_collection(collection_id: str, request: Request):
    try:
        body = await request.json()
        ids = body.get("document_ids") or []
        if not isinstance(ids, list) or not ids:
            raise HTTPException(status_code=400, detail="document_ids array required")
        try:
            added = await add_documents_to_collection_db(collection_id, ids, added_by=request.headers.get("x-user-id"))
        except ValueError as ve:
            # Surface clearer API errors
            if str(ve) == "collection_not_found":
                raise HTTPException(status_code=404, detail="Collection not found")
            raise
        return {"added": added}
    except HTTPException:
        raise
    except Exception as e:
        logger.exception("Failed to add documents to collection: %s", e)
        # Surface underlying error for debugging during integration
        raise HTTPException(status_code=500, detail=str(e))


<<<<<<< HEAD
@app.get("/proposals/{proposal_id}/regulatory")
async def list_proposal_regulatory(proposal_id: str):
    """List regulatory docs linked to this proposal."""
    try:
        prop = await get_proposal_db(proposal_id)
        if not prop:
            raise HTTPException(status_code=404, detail="Proposal not found")
        docs = await list_proposal_documents_db(proposal_id, source_type="regulatory")
        return {"proposal_id": proposal_id, "documents": docs}
    except HTTPException:
        raise
    except Exception as e:
        logger.error(f"List proposal regulatory failed: {e}")
        raise HTTPException(status_code=500, detail=str(e))


@app.post("/proposals/{proposal_id}/regulatory/upload")
async def upload_proposal_regulatory(
    proposal_id: str,
    file: UploadFile = File(...),
    fast: bool = True,
):
    """Upload regulatory doc for a proposal and ingest it with proposal scoping."""
    if not INGESTION_AVAILABLE:
        raise HTTPException(status_code=503, detail="Document ingestion pipeline is not available")
    try:
        prop = await get_proposal_db(proposal_id)
        if not prop:
            raise HTTPException(status_code=404, detail="Proposal not found")

        allowed_extensions = {'.txt', '.md', '.pdf', '.doc', '.docx', '.xls', '.xlsx', '.csv', '.tsv'}
        ext = os.path.splitext(file.filename or '')[1].lower()
        if ext not in allowed_extensions:
            raise HTTPException(status_code=400, detail=f"Unsupported file type: {ext}")

        with tempfile.TemporaryDirectory() as temp_dir:
            # Save upload
            src_path = Path(temp_dir) / (file.filename or 'upload')
            size_bytes = 0
            with open(src_path, 'wb') as f:
                while True:
                    chunk = await file.read(8 * 1024 * 1024)
                    if not chunk:
                        break
                    size_bytes += len(chunk)
                    f.write(chunk)

            # Convert to markdown
            md_text, conv_meta = convert_to_markdown(str(src_path))
            if not md_text or not md_text.strip():
                raise HTTPException(status_code=400, detail="No extractable text content found in the uploaded file")
            md_path = Path(temp_dir) / f"{Path(file.filename or 'upload').stem}.md"
            with open(md_path, 'w', encoding='utf-8') as f_md:
                f_md.write(md_text)

            # Ingest with proposal metadata
            config = IngestionConfig(
                chunk_size=int(os.getenv("CHUNK_SIZE", "800")),
                chunk_overlap=int(os.getenv("CHUNK_OVERLAP", "150")),
                max_chunk_size=int(os.getenv("MAX_CHUNK_SIZE", "1500")),
                use_semantic_splitting=False,
                # Skip knowledge graph building for faster uploads unless fast=false is provided
                skip_graph_building=bool(fast),
            )
            pipeline = DocumentIngestionPipeline(
                config=config,
                documents_folder=temp_dir,
                clean_before_ingest=False,
                default_metadata={"proposal_id": proposal_id, "proposal_source_type": "regulatory"},
            )
            results = await pipeline.ingest_documents()
            # Document and chunks are saved before graph building; return IDs regardless of graph errors.
            doc_ids = [r.document_id for r in results if getattr(r, 'document_id', '')]
            return {"success": True, "document_ids": doc_ids}
    except HTTPException:
        raise
    except Exception as e:
        logger.error(f"Upload proposal regulatory failed: {e}")
        raise HTTPException(status_code=500, detail=str(e))


@app.delete("/proposals/{proposal_id}/regulatory/{document_id}")
async def delete_proposal_regulatory(proposal_id: str, document_id: str):
    """Delete a regulatory document from this proposal."""
    try:
        # Ensure doc belongs to proposal
        docs = await list_proposal_documents_db(proposal_id, source_type="regulatory")
        if not any(d.get("id") == document_id for d in docs):
            raise HTTPException(status_code=404, detail="Document not found for this proposal")
        ok = await delete_document(document_id)
        if not ok:
            raise HTTPException(status_code=404, detail="Document not found")
        return {"success": True}
    except HTTPException:
        raise
    except Exception as e:
        logger.error(f"Delete proposal regulatory failed: {e}")
        raise HTTPException(status_code=500, detail=str(e))
=======
# -------------------------
# Phase 1: Incremental Update Endpoints (metadata-only, no embeddings)
# -------------------------

@app.patch("/documents/{document_id}/metadata")
async def patch_document_metadata(document_id: str, req: DocumentMetadataUpdateRequest):
    """Merge metadata into a document without re-embedding."""
    try:
        if not req or not isinstance(req.metadata, dict) or not req.metadata:
            raise HTTPException(status_code=400, detail="metadata is required and must be a non-empty object")
        updated = await update_document_metadata_only(document_id, req.metadata)
        if not updated:
            raise HTTPException(status_code=404, detail="Document not found")
        return {"document_id": updated["id"], "metadata": updated["metadata"], "updated_at": updated["updated_at"]}
    except HTTPException:
        raise
    except Exception as e:
        logger.exception("Failed to update document metadata: %s", e)
        raise HTTPException(status_code=500, detail="Failed to update document metadata")


@app.patch("/chunks/metadata")
async def patch_chunks_metadata(req: ChunkMetadataBatchUpdateRequest):
    """Bulk-merge metadata for multiple chunks without re-embedding."""
    try:
        if not req or not req.chunk_ids or not isinstance(req.metadata, dict) or not req.metadata:
            raise HTTPException(status_code=400, detail="chunk_ids and non-empty metadata are required")
        updated_count = await update_chunk_metadata_batch(req.chunk_ids, req.metadata)
        return {"updated": updated_count}
    except HTTPException:
        raise
    except Exception as e:
        logger.exception("Failed to update chunk metadata batch: %s", e)
        raise HTTPException(status_code=500, detail="Failed to update chunk metadata")


@app.post("/documents/{document_id}/tags")
async def post_document_tags(document_id: str, req: AddTagsRequest):
    """Add tags to a document (idempotent)."""
    try:
        if not req or not req.tags:
            raise HTTPException(status_code=400, detail="tags array is required")
        added = await add_document_tags(document_id, req.tags)
        return {"document_id": document_id, "added": added}
    except HTTPException:
        raise
    except Exception as e:
        logger.exception("Failed to add document tags: %s", e)
        raise HTTPException(status_code=500, detail="Failed to add document tags")


@app.post("/documents/{document_id}/classification")
async def post_document_classification(document_id: str, req: UpdateClassificationRequest):
    """Update document domain classification and optional chunk categories without re-embedding."""
    try:
        total_chunk_updates = 0
        # Update document-level classification in metadata if provided
        doc_meta: Dict[str, Any] = {}
        if req and req.domain:
            doc_meta["domain"] = req.domain
        if req and req.domain_confidence is not None:
            doc_meta["domain_confidence"] = req.domain_confidence
        if doc_meta:
            updated = await update_document_metadata_only(document_id, doc_meta)
            if not updated:
                raise HTTPException(status_code=404, detail="Document not found")

        # Update chunk categories in batch per group
        if req and req.chunk_category_updates:
            for update in req.chunk_category_updates:
                if update.chunk_ids and update.category:
                    total_chunk_updates += await update_chunk_metadata_batch(update.chunk_ids, {"category": update.category})

        return {
            "document_id": document_id,
            "chunk_category_updates": total_chunk_updates,
        }
    except HTTPException:
        raise
    except Exception as e:
        logger.exception("Failed to update classification: %s", e)
        raise HTTPException(status_code=500, detail="Failed to update classification")


@app.put("/documents/{document_id}/collections")
async def put_document_collections(document_id: str, req: UpdateCollectionsRequest, request: Request):
    """Set the exact set of collections for a document (add/remove memberships)."""
    try:
        if not req or not isinstance(req.collection_ids, list):
            raise HTTPException(status_code=400, detail="collection_ids array is required")
        actor = request.headers.get("x-user-id")
        result = await update_document_collections_db(document_id, req.collection_ids, added_by=actor)
        return {"document_id": document_id, **result}
    except HTTPException:
        raise
    except Exception as e:
        logger.exception("Failed to update document collections: %s", e)
        raise HTTPException(status_code=500, detail="Failed to update document collections")

>>>>>>> ec2b42a8

@app.delete("/collections/{collection_id}/documents/{document_id}")
async def api_remove_document_from_collection(collection_id: str, document_id: str):
    try:
        ok = await remove_document_from_collection_db(collection_id, document_id)
        if not ok:
            raise HTTPException(status_code=404, detail="Not found")
        return {"removed": True}
    except HTTPException:
        raise
    except Exception as e:
        logger.exception("Failed to remove document from collection: %s", e)
        raise HTTPException(status_code=500, detail="Failed to remove document from collection")


@app.get("/health", response_model=HealthStatus)
async def health_check():
    """Health check endpoint."""
    try:
        # Test database connections
        db_status = await test_connection()
        graph_status = await test_graph_connection()
        
        # Determine overall status
        if db_status and graph_status:
            status = "healthy"
        elif db_status or graph_status:
            status = "degraded"
        else:
            status = "unhealthy"
        
        return HealthStatus(
            status=status,
            database=db_status,
            graph_database=graph_status,
            llm_connection=True,  # Assume OK if we can respond
            version="0.1.0",
            timestamp=datetime.now()
        )
        
    except Exception as e:
        logger.error(f"Health check failed: {e}")
        raise HTTPException(status_code=500, detail="Health check failed")


@app.post("/chat", response_model=ChatResponse)
async def chat(request: ChatRequest):
    """Non-streaming chat endpoint."""
    try:
        # Get or create session
        session_id = await get_or_create_session(request)
        
        # Build search preferences from metadata
        prefs: Dict[str, Any] = {}
        meta = request.metadata or {}
        # Support multiple key styles from client
        if isinstance(meta.get("collection_ids"), list):
            prefs["collection_ids"] = meta.get("collection_ids")
        if isinstance(meta.get("selectedCollections"), list):
            prefs["collection_ids"] = meta.get("selectedCollections")
        if isinstance(meta.get("document_ids"), list):
            prefs["document_ids"] = meta.get("document_ids")
        if isinstance(meta.get("selectedDocuments"), list):
            prefs["document_ids"] = meta.get("selectedDocuments")
        # New: allow scoping to explicit chunk IDs
        if isinstance(meta.get("chunk_ids"), list):
            prefs["chunk_ids"] = meta.get("chunk_ids")
        if isinstance(meta.get("selectedChunks"), list):
            prefs["chunk_ids"] = meta.get("selectedChunks")

        # Execute agent
        response, tools_used, sources = await execute_agent(
            message=request.message,
            session_id=session_id,
            user_id=request.user_id,
            search_preferences=prefs,
        )
        
        # Build response metadata and attach a live graph payload when appropriate
        response_metadata: Dict[str, Any] = {"search_type": str(request.search_type)}

        graph_included = False
        try:
            wants_graph = "graph" in (request.message or "").lower()
            used_graph_tool = any(
                getattr(t, "tool_name", "").lower().find("graph") != -1 for t in tools_used
            )
            if wants_graph or used_graph_tool:
                live_graph = await build_live_graph_payload(request.message, tools_used)
                if live_graph and (live_graph.get("nodes") or live_graph.get("edges")):
                    response_metadata["graph"] = live_graph
                    graph_included = True
        except Exception:
            # Fallback: don't block the response if anything goes wrong building the graph payload
            pass

        # If we attached a graph, ensure the assistant message acknowledges it and remove contradictory phrasing
        if graph_included:
            try:
                safe_response = response or ""
                lower_resp = safe_response.lower()
                negative_phrases = [
                    "unable to generate a visual graph",
                    "cannot generate a visual graph",
                    "can not generate a visual graph",
                    "unable to generate a graph",
                    "cannot generate a graph",
                    "can not generate a graph",
                    "i am unable to generate a graph",
                    "i cannot generate a graph",
                    "i'm unable to generate a graph",
                ]
                for phrase in negative_phrases:
                    if phrase in lower_resp:
                        # Replace the first occurrence with a positive confirmation
                        idx = lower_resp.find(phrase)
                        safe_response = (
                            safe_response[:idx]
                            + "I've generated an interactive knowledge graph below."
                            + safe_response[idx + len(phrase):]
                        )
                        lower_resp = safe_response.lower()

                if "knowledge graph" not in lower_resp:
                    safe_response = (
                        "I've generated an interactive knowledge graph below.\n\n"
                        + safe_response
                    )
                response = safe_response
            except Exception:
                # Don't fail the request due to message post-processing
                pass

        return ChatResponse(
            message=response,
            session_id=session_id,
            sources=sources,
            tools_used=tools_used,
            metadata=response_metadata
        )
        
    except Exception as e:
        logger.error(f"Chat endpoint failed: {e}")
        raise HTTPException(status_code=500, detail=str(e))


@app.post("/chat/stream")
async def chat_stream(request: ChatRequest):
    """Compatibility route for /chat/stream that forwards to the existing chat_stream_legacy."""
    return await chat_stream_legacy(request)


@app.post("/chat/stream/legacy")  # Renamed to avoid conflict with enhanced endpoint
async def chat_stream_legacy(request: ChatRequest):
    """Streaming chat endpoint using Server-Sent Events."""
    try:
        # Get or create session
        session_id = await get_or_create_session(request)
        
        async def generate_stream():
            """Generate streaming response using agent.iter() pattern."""
            try:
                yield f"data: {json.dumps({'type': 'session', 'session_id': session_id})}\n\n"
                
                # Create dependencies
                # Build search preferences from metadata
                prefs: Dict[str, Any] = {}
                meta = request.metadata or {}
                if isinstance(meta.get("collection_ids"), list):
                    prefs["collection_ids"] = meta.get("collection_ids")
                if isinstance(meta.get("selectedCollections"), list):
                    prefs["collection_ids"] = meta.get("selectedCollections")
                if isinstance(meta.get("document_ids"), list):
                    prefs["document_ids"] = meta.get("document_ids")
                if isinstance(meta.get("selectedDocuments"), list):
                    prefs["document_ids"] = meta.get("selectedDocuments")
                # New: allow scoping to explicit chunk IDs
                if isinstance(meta.get("chunk_ids"), list):
                    prefs["chunk_ids"] = meta.get("chunk_ids")
                if isinstance(meta.get("selectedChunks"), list):
                    prefs["chunk_ids"] = meta.get("selectedChunks")

                deps = AgentDependencies(
                    session_id=session_id,
                    user_id=request.user_id,
                    search_preferences=prefs,
                )
                
                # Get conversation context
                context = await get_conversation_context(session_id)
                
                # Build input with context
                full_prompt = request.message
                if context:
                    context_str = "\n".join([
                        f"{msg['role']}: {msg['content']}"
                        for msg in context[-6:]
                    ])
                    full_prompt = f"Previous conversation:\n{context_str}\n\nCurrent question: {request.message}"
                
                # Save user message immediately (best-effort)
                try:
                    await add_message(
                        session_id=session_id,
                        role="user",
                        content=request.message,
                        metadata={"user_id": request.user_id}
                    )
                except Exception as e:
                    logger.warning("Failed to persist user message; continuing stream: %s", e)
                
                full_response = ""
                # Register live retrieval events listener for this session (graceful fallback)
                retrieval_queue = None
                guided_task = None
                try:
                    retrieval_queue = register_retrieval_listener(session_id)
                    logger.info(f"Registered retrieval listener for session {session_id}, queue={retrieval_queue}")
                except Exception as e:
                    logger.error(f"Failed to register retrieval listener: {e}")
                    retrieval_queue = None
                
                # Determine if mock streaming mode is enabled
                use_mock = False
                try:
                    use_mock = bool(
                        (getattr(request, "metadata", {}) or {}).get("mock_stream")
                        or (getattr(request, "metadata", {}) or {}).get("mock")
                        or os.getenv("MOCK_STREAM") == "1"
                    )
                except Exception:
                    use_mock = False

                # Optionally force Enhanced Graph → Vector retrieval to run and emit retrieval_step events
                force_guided = False
                try:
                    force_guided = bool(
                        ((getattr(request, "metadata", {}) or {}).get("force_guided"))
                        or os.getenv("FORCE_GUIDED_RETRIEVAL") == "1"
                    )
                except Exception:
                    force_guided = os.getenv("FORCE_GUIDED_RETRIEVAL") == "1"

                if force_guided and not use_mock:
                    async def _run_enhanced_retrieval():
                        try:
                            retriever = EnhancedRetriever()
                            config = {
                                "use_graph": True,
                                "use_vector": True,
                                "use_query_expansion": True,
<<<<<<< HEAD
                                "vector_limit": 20,
                                "collection_ids": prefs.get("collection_ids"),
                                "document_ids": prefs.get("document_ids"),
                                "chunk_ids": prefs.get("chunk_ids"),
=======
                                "vector_limit": 100,  # Optimized for 1M context
>>>>>>> ec2b42a8
                            }
                            # This will emit granular retrieval_step events via emit_retrieval_event
                            await retriever.retrieve(
                                query=request.message,
                                session_id=session_id,
                                config=config,
                            )
                        except Exception as e:
                            logger.warning(f"Forced guided retrieval failed: {e}")

                    try:
                        guided_task = asyncio.create_task(_run_enhanced_retrieval())
                    except Exception:
                        guided_task = None

                if use_mock:
                    # Emit mock staged retrieval events (guided_retrieval: graph → vector)
                    async def _emit_mock_retrieval_events():
                        try:
                            # Orchestrator start
                            await emit_retrieval_event(session_id, {
                                "type": "retrieval",
                                "event": "start",
                                "tool": "guided_retrieval",
                                "args": {"query": request.message, "limit": 50}  # Increased for 1M context
                            })

                            # Graph stage
                            await emit_retrieval_event(session_id, {
                                "type": "retrieval",
                                "event": "start",
                                "tool": "guided_retrieval",
                                "stage": "graph"
                            })
                            await asyncio.sleep(0.05)
                            mock_graph = [
                                {"fact": "Company X acquired Startup Y in 2023", "uuid": "g-1"},
                                {"fact": "Startup Y builds vector databases", "uuid": "g-2"}
                            ]
                            await emit_retrieval_event(session_id, {
                                "type": "retrieval",
                                "event": "results",
                                "tool": "guided_retrieval",
                                "stage": "graph",
                                "results": mock_graph
                            })
                            await emit_retrieval_event(session_id, {
                                "type": "retrieval",
                                "event": "end",
                                "tool": "guided_retrieval",
                                "stage": "graph",
                                "count": len(mock_graph),
                                "elapsed_ms": 60
                            })

                            # Vector stage
                            await emit_retrieval_event(session_id, {
                                "type": "retrieval",
                                "event": "start",
                                "tool": "guided_retrieval",
                                "stage": "vector",
                                "args": {"limit": 30}  # Increased for 1M context
                            })
                            await asyncio.sleep(0.05)
                            mock_vector = [
                                {"content": "Mock result A", "score": 0.91, "document_title": "Doc A", "document_source": "mock", "chunk_id": "mock-a"},
                                {"content": "Mock result B", "score": 0.83, "document_title": "Doc B", "document_source": "mock", "chunk_id": "mock-b"}
                            ]
                            await emit_retrieval_event(session_id, {
                                "type": "retrieval",
                                "event": "results",
                                "tool": "guided_retrieval",
                                "stage": "vector",
                                "results": mock_vector
                            })
                            await emit_retrieval_event(session_id, {
                                "type": "retrieval",
                                "event": "end",
                                "tool": "guided_retrieval",
                                "stage": "vector",
                                "count": len(mock_vector),
                                "elapsed_ms": 70
                            })

                            # Orchestrator end
                            await emit_retrieval_event(session_id, {
                                "type": "retrieval",
                                "event": "end",
                                "tool": "guided_retrieval",
                                "count": len(mock_graph) + len(mock_vector),
                                "elapsed_ms": 140
                            })
                        except Exception:
                            # Never let mock emissions break streaming
                            pass

                    try:
                        asyncio.create_task(_emit_mock_retrieval_events())
                    except Exception:
                        pass

                    # Stream mock token chunks
                    for chunk in ["This ", "is ", "a ", "mock ", "stream ", "response."]:
                        await asyncio.sleep(0.05)
                        yield f"data: {json.dumps({'type': 'text', 'content': chunk})}\n\n"
                        full_response += chunk
                        # Drain any pending retrieval events and stream them
                        if retrieval_queue is not None:
                            try:
                                while True:
                                    ev = retrieval_queue.get_nowait()
                                    yield f"data: {json.dumps({'type': 'retrieval', 'session_id': session_id, 'data': ev})}\n\n"
                            except asyncio.QueueEmpty:
                                pass

                    # No tool calls when in mock mode
                    tools_used = []
                else:
                    # Stream using agent.iter() pattern
                    async with rag_agent.iter(full_prompt, deps=deps) as run:
                        async for node in run:
                            if rag_agent.is_model_request_node(node):
                                # Stream tokens from the model
                                async with node.stream(run.ctx) as request_stream:
                                    async for event in request_stream:
                                        from pydantic_ai.messages import PartStartEvent, PartDeltaEvent, TextPartDelta
                                        
                                        if isinstance(event, PartStartEvent) and event.part.part_kind == 'text':
                                            delta_content = _sanitize_generated_text(event.part.content)
                                            yield f"data: {json.dumps({'type': 'text', 'content': delta_content})}\n\n"
                                            full_response += delta_content
                                            
                                            # Drain any pending retrieval events and stream them
                                            if retrieval_queue is not None:
                                                try:
                                                    while True:
                                                        ev = retrieval_queue.get_nowait()
                                                        yield f"data: {json.dumps({'type': 'retrieval', 'session_id': session_id, 'data': ev})}\n\n"
                                                except asyncio.QueueEmpty:
                                                    pass
                                            
                                        elif isinstance(event, PartDeltaEvent) and isinstance(event.delta, TextPartDelta):
                                            delta_content = _sanitize_generated_text(event.delta.content_delta)
                                            yield f"data: {json.dumps({'type': 'text', 'content': delta_content})}\n\n"
                                            full_response += delta_content
                                            
                                            # Drain any pending retrieval events and stream them
                                            if retrieval_queue is not None:
                                                try:
                                                    while True:
                                                        ev = retrieval_queue.get_nowait()
                                                        yield f"data: {json.dumps({'type': 'retrieval', 'session_id': session_id, 'data': ev})}\n\n"
                                                except asyncio.QueueEmpty:
                                                    pass
                    
                    # Extract tools used from the final result
                    result = run.result
                    
                    # Fallback: if no token chunks were streamed but we have a final result,
                    # emit it as a single text event so the client gets an answer.
                    try:
                        final_text = getattr(result, "data", None)
                        if (not full_response.strip()) and isinstance(final_text, str) and final_text.strip():
                            yield f"data: {json.dumps({'type': 'text', 'content': final_text})}\n\n"
                            full_response += final_text
                    except Exception:
                        pass

                    tools_used = extract_tool_calls(result)

                    # If we launched guided retrieval, give it a brief moment to finish and flush events
                    if guided_task is not None:
                        try:
                            await asyncio.wait_for(guided_task, timeout=1.0)
                        except Exception:
                            pass

                    # Final drain of retrieval events to ensure 'complete' and 'summary' reach the client
                    if retrieval_queue is not None:
                        try:
                            while True:
                                ev = retrieval_queue.get_nowait()
                                yield f"data: {json.dumps({'type': 'retrieval', 'session_id': session_id, 'data': ev})}\n\n"
                        except asyncio.QueueEmpty:
                            pass
                
                # Final drain of retrieval events after model finished
                if retrieval_queue is not None:
                    try:
                        while True:
                            ev = retrieval_queue.get_nowait()
                            yield f"data: {json.dumps({'type': 'retrieval', 'session_id': session_id, 'data': ev})}\n\n"
                    except asyncio.QueueEmpty:
                        pass

                # Send tools used information
                if tools_used:
                    tools_data = [
                        {
                            "tool_name": tool.tool_name,
                            "args": tool.args,
                            "tool_call_id": tool.tool_call_id
                        }
                        for tool in tools_used
                    ]
                    yield f"data: {json.dumps({'type': 'tools', 'tools': tools_data})}\n\n"
                
                # Optionally build and stream a live knowledge graph payload
                graph_included = False
                live_graph = None
                try:
                    wants_graph = "graph" in (request.message or "").lower()
                    used_graph_tool = any(
                        getattr(t, "tool_name", "").lower().find("graph") != -1 for t in tools_used
                    )
                    if wants_graph or used_graph_tool:
                        live_graph = await build_live_graph_payload(request.message, tools_used)
                        if live_graph and (live_graph.get("nodes") or live_graph.get("edges")):
                            # Stream the graph payload as its own SSE event
                            yield f"data: {json.dumps({'type': 'graph', 'graph': live_graph})}\n\n"
                            graph_included = True
                except Exception:
                    # Never block streaming on graph construction issues
                    pass
                
                # If we attached a graph, adjust the assistant message to acknowledge it
                if graph_included:
                    try:
                        safe_response = full_response or ""
                        lower_resp = safe_response.lower()
                        negative_phrases = [
                            "unable to generate a visual graph",
                            "cannot generate a visual graph",
                            "can not generate a visual graph",
                            "unable to generate a graph",
                            "cannot generate a graph",
                            "can not generate a graph",
                            "i am unable to generate a graph",
                            "i cannot generate a graph",
                            "i'm unable to generate a graph",
                        ]
                        for phrase in negative_phrases:
                            if phrase in lower_resp:
                                idx = lower_resp.find(phrase)
                                safe_response = (
                                    safe_response[:idx]
                                    + "I've generated an interactive knowledge graph below."
                                    + safe_response[idx + len(phrase):]
                                )
                                lower_resp = safe_response.lower()
                        if "knowledge graph" not in lower_resp:
                            safe_response = (
                                "I've generated an interactive knowledge graph below.\n\n"
                                + safe_response
                            )
                        response_for_save = safe_response
                    except Exception:
                        # Do not fail the stream due to message post-processing
                        pass
                else:
                    response_for_save = full_response

                # Save assistant message after streaming completes (best-effort)
                try:
                    await add_message(
                        session_id=session_id,
                        role="assistant",
                        content=response_for_save,
                        metadata={"user_id": request.user_id}
                    )
                except Exception as e:
                    logger.warning("Failed to persist assistant message; continuing: %s", e)

                # Final end event
                yield f"data: {json.dumps({'type': 'end'})}\n\n"
            except Exception as e:
                # Stream error event and end
                yield f"data: {json.dumps({'type': 'error', 'error': str(e)})}\n\n"
                yield f"data: {json.dumps({'type': 'end'})}\n\n"
            finally:
                # Ensure we always unregister the retrieval listener
                try:
                    if retrieval_queue is not None:
                        unregister_retrieval_listener(session_id, retrieval_queue)
                except Exception:
                    pass
        
        return StreamingResponse(
            generate_stream(),
            media_type="text/event-stream",
            headers={
                "Cache-Control": "no-cache",
                "Connection": "keep-alive",
                "Content-Type": "text/event-stream"
            }
        )
        
    except Exception as e:
        logger.error(f"Streaming chat failed: {e}")
        raise HTTPException(status_code=500, detail=str(e))


@app.post("/chat/stream/legacy")  # Renamed to avoid conflict with enhanced endpoint
async def chat_stream_legacy(request: ChatRequest):
    """Streaming chat endpoint using Server-Sent Events."""
    try:
        # Get or create session
        session_id = await get_or_create_session(request)
        
        async def generate_stream():
            """Generate streaming response using agent.iter() pattern."""
            try:
                yield f"data: {json.dumps({'type': 'session', 'session_id': session_id})}\n\n"
                
                # Create dependencies
                # Build search preferences from metadata
                prefs: Dict[str, Any] = {}
                meta = request.metadata or {}
                if isinstance(meta.get("collection_ids"), list):
                    prefs["collection_ids"] = meta.get("collection_ids")
                if isinstance(meta.get("selectedCollections"), list):
                    prefs["collection_ids"] = meta.get("selectedCollections")
                if isinstance(meta.get("document_ids"), list):
                    prefs["document_ids"] = meta.get("document_ids")
                if isinstance(meta.get("selectedDocuments"), list):
                    prefs["document_ids"] = meta.get("selectedDocuments")
                # New: allow scoping to explicit chunk IDs
                if isinstance(meta.get("chunk_ids"), list):
                    prefs["chunk_ids"] = meta.get("chunk_ids")
                if isinstance(meta.get("selectedChunks"), list):
                    prefs["chunk_ids"] = meta.get("selectedChunks")

                deps = AgentDependencies(
                    session_id=session_id,
                    user_id=request.user_id,
                    search_preferences=prefs,
                )
                
                # Get conversation context
                context = await get_conversation_context(session_id)
                
                # Build input with context
                full_prompt = request.message
                if context:
                    context_str = "\n".join([
                        f"{msg['role']}: {msg['content']}"
                        for msg in context[-6:]
                    ])
                    full_prompt = f"Previous conversation:\n{context_str}\n\nCurrent question: {request.message}"
                
                # Save user message immediately (best-effort)
                try:
                    await add_message(
                        session_id=session_id,
                        role="user",
                        content=request.message,
                        metadata={"user_id": request.user_id}
                    )
                except Exception as e:
                    logger.warning("Failed to persist user message; continuing stream: %s", e)
                
                full_response = ""
                # Register live retrieval events listener for this session (graceful fallback)
                retrieval_queue = None
                guided_task = None
                try:
                    retrieval_queue = register_retrieval_listener(session_id)
                    logger.info(f"Registered retrieval listener for session {session_id}, queue={retrieval_queue}")
                except Exception as e:
                    logger.error(f"Failed to register retrieval listener: {e}")
                    retrieval_queue = None
                
                # Determine if mock streaming mode is enabled
                use_mock = False
                try:
                    use_mock = bool(
                        (getattr(request, "metadata", {}) or {}).get("mock_stream")
                        or (getattr(request, "metadata", {}) or {}).get("mock")
                        or os.getenv("MOCK_STREAM") == "1"
                    )
                except Exception:
                    use_mock = False

                # Optionally force Enhanced Graph → Vector retrieval to run and emit retrieval_step events
                force_guided = False
                try:
                    force_guided = bool(
                        ((getattr(request, "metadata", {}) or {}).get("force_guided"))
                        or os.getenv("FORCE_GUIDED_RETRIEVAL") == "1"
                    )
                except Exception:
                    force_guided = os.getenv("FORCE_GUIDED_RETRIEVAL") == "1"

                if force_guided and not use_mock:
                    async def _run_enhanced_retrieval():
                        try:
                            retriever = EnhancedRetriever()
                            config = {
                                "use_graph": True,
                                "use_vector": True,
                                "use_query_expansion": True,
                                "vector_limit": 20,
                                "collection_ids": prefs.get("collection_ids"),
                                "document_ids": prefs.get("document_ids"),
                                "chunk_ids": prefs.get("chunk_ids"),
                            }
                            # This will emit granular retrieval_step events via emit_retrieval_event
                            await retriever.retrieve(
                                query=request.message,
                                session_id=session_id,
                                config=config,
                            )
                        except Exception as e:
                            logger.warning(f"Forced guided retrieval failed: {e}")

                    try:
                        guided_task = asyncio.create_task(_run_enhanced_retrieval())
                    except Exception:
                        guided_task = None

                if use_mock:
                    # Emit mock staged retrieval events (guided_retrieval: graph → vector)
                    async def _emit_mock_retrieval_events():
                        try:
                            # Orchestrator start
                            await emit_retrieval_event(session_id, {
                                "type": "retrieval",
                                "event": "start",
                                "tool": "guided_retrieval",
                                "args": {"query": request.message, "limit": 5}
                            })

                            # Graph stage
                            await emit_retrieval_event(session_id, {
                                "type": "retrieval",
                                "event": "start",
                                "tool": "guided_retrieval",
                                "stage": "graph"
                            })
                            await asyncio.sleep(0.05)
                            mock_graph = [
                                {"fact": "Company X acquired Startup Y in 2023", "uuid": "g-1"},
                                {"fact": "Startup Y builds vector databases", "uuid": "g-2"}
                            ]
                            await emit_retrieval_event(session_id, {
                                "type": "retrieval",
                                "event": "results",
                                "tool": "guided_retrieval",
                                "stage": "graph",
                                "results": mock_graph
                            })
                            await emit_retrieval_event(session_id, {
                                "type": "retrieval",
                                "event": "end",
                                "tool": "guided_retrieval",
                                "stage": "graph",
                                "count": len(mock_graph),
                                "elapsed_ms": 60
                            })

                            # Vector stage
                            await emit_retrieval_event(session_id, {
                                "type": "retrieval",
                                "event": "start",
                                "tool": "guided_retrieval",
                                "stage": "vector",
                                "args": {"limit": 5}
                            })
                            await asyncio.sleep(0.05)
                            mock_vector = [
                                {"content": "Mock result A", "score": 0.91, "document_title": "Doc A", "document_source": "mock", "chunk_id": "mock-a"},
                                {"content": "Mock result B", "score": 0.83, "document_title": "Doc B", "document_source": "mock", "chunk_id": "mock-b"}
                            ]
                            await emit_retrieval_event(session_id, {
                                "type": "retrieval",
                                "event": "results",
                                "tool": "guided_retrieval",
                                "stage": "vector",
                                "results": mock_vector
                            })
                            await emit_retrieval_event(session_id, {
                                "type": "retrieval",
                                "event": "end",
                                "tool": "guided_retrieval",
                                "stage": "vector",
                                "count": len(mock_vector),
                                "elapsed_ms": 70
                            })

                            # Orchestrator end
                            await emit_retrieval_event(session_id, {
                                "type": "retrieval",
                                "event": "end",
                                "tool": "guided_retrieval",
                                "count": len(mock_graph) + len(mock_vector),
                                "elapsed_ms": 140
                            })
                        except Exception:
                            # Never let mock emissions break streaming
                            pass

                    try:
                        asyncio.create_task(_emit_mock_retrieval_events())
                    except Exception:
                        pass

                    # Stream mock token chunks
                    for chunk in ["This ", "is ", "a ", "mock ", "stream ", "response."]:
                        await asyncio.sleep(0.05)
                        yield f"data: {json.dumps({'type': 'text', 'content': chunk})}\n\n"
                        full_response += chunk
                        # Drain any pending retrieval events and stream them
                        if retrieval_queue is not None:
                            try:
                                while True:
                                    ev = retrieval_queue.get_nowait()
                                    yield f"data: {json.dumps({'type': 'retrieval', 'session_id': session_id, 'data': ev})}\n\n"
                            except asyncio.QueueEmpty:
                                pass

                    # No tool calls when in mock mode
                    tools_used = []
                else:
                    # Stream using agent.iter() pattern
                    async with rag_agent.iter(full_prompt, deps=deps) as run:
                        async for node in run:
                            if rag_agent.is_model_request_node(node):
                                # Stream tokens from the model
                                async with node.stream(run.ctx) as request_stream:
                                    async for event in request_stream:
                                        from pydantic_ai.messages import PartStartEvent, PartDeltaEvent, TextPartDelta
                                        
                                        if isinstance(event, PartStartEvent) and event.part.part_kind == 'text':
                                            delta_content = _sanitize_generated_text(event.part.content)
                                            yield f"data: {json.dumps({'type': 'text', 'content': delta_content})}\n\n"
                                            full_response += delta_content
                                            
                                            # Drain any pending retrieval events and stream them
                                            if retrieval_queue is not None:
                                                try:
                                                    while True:
                                                        ev = retrieval_queue.get_nowait()
                                                        yield f"data: {json.dumps({'type': 'retrieval', 'session_id': session_id, 'data': ev})}\n\n"
                                                except asyncio.QueueEmpty:
                                                    pass
                                            
                                        elif isinstance(event, PartDeltaEvent) and isinstance(event.delta, TextPartDelta):
                                            delta_content = _sanitize_generated_text(event.delta.content_delta)
                                            yield f"data: {json.dumps({'type': 'text', 'content': delta_content})}\n\n"
                                            full_response += delta_content
                                            
                                            # Drain any pending retrieval events and stream them
                                            if retrieval_queue is not None:
                                                try:
                                                    while True:
                                                        ev = retrieval_queue.get_nowait()
                                                        yield f"data: {json.dumps({'type': 'retrieval', 'session_id': session_id, 'data': ev})}\n\n"
                                                except asyncio.QueueEmpty:
                                                    pass
                    
                    # Extract tools used from the final result
                    result = run.result
                    
                    # Fallback: if no token chunks were streamed but we have a final result,
                    # emit it as a single text event so the client gets an answer.
                    try:
                        final_text = getattr(result, "data", None)
                        if (not full_response.strip()) and isinstance(final_text, str) and final_text.strip():
                            yield f"data: {json.dumps({'type': 'text', 'content': final_text})}\n\n"
                            full_response += final_text
                    except Exception:
                        pass

                    tools_used = extract_tool_calls(result)

                    # If we launched guided retrieval, give it a brief moment to finish and flush events
                    if guided_task is not None:
                        try:
                            await asyncio.wait_for(guided_task, timeout=1.0)
                        except Exception:
                            pass

                    # Final drain of retrieval events to ensure 'complete' and 'summary' reach the client
                    if retrieval_queue is not None:
                        try:
                            while True:
                                ev = retrieval_queue.get_nowait()
                                yield f"data: {json.dumps({'type': 'retrieval', 'session_id': session_id, 'data': ev})}\n\n"
                        except asyncio.QueueEmpty:
                            pass
                
                # Final drain of retrieval events after model finished
                if retrieval_queue is not None:
                    try:
                        while True:
                            ev = retrieval_queue.get_nowait()
                            yield f"data: {json.dumps({'type': 'retrieval', 'session_id': session_id, 'data': ev})}\n\n"
                    except asyncio.QueueEmpty:
                        pass

                # Send tools used information
                if tools_used:
                    tools_data = [
                        {
                            "tool_name": tool.tool_name,
                            "args": tool.args,
                            "tool_call_id": tool.tool_call_id
                        }
                        for tool in tools_used
                    ]
                    yield f"data: {json.dumps({'type': 'tools', 'tools': tools_data})}\n\n"
                
                # Optionally build and stream a live knowledge graph payload
                graph_included = False
                live_graph = None
                try:
                    wants_graph = "graph" in (request.message or "").lower()
                    used_graph_tool = any(
                        getattr(t, "tool_name", "").lower().find("graph") != -1 for t in tools_used
                    )
                    if wants_graph or used_graph_tool:
                        live_graph = await build_live_graph_payload(request.message, tools_used)
                        if live_graph and (live_graph.get("nodes") or live_graph.get("edges")):
                            # Stream the graph payload as its own SSE event
                            yield f"data: {json.dumps({'type': 'graph', 'graph': live_graph})}\n\n"
                            graph_included = True
                except Exception:
                    # Never block streaming on graph construction issues
                    pass
                
                # If we attached a graph, adjust the assistant message to acknowledge it
                if graph_included:
                    try:
                        safe_response = full_response or ""
                        lower_resp = safe_response.lower()
                        negative_phrases = [
                            "unable to generate a visual graph",
                            "cannot generate a visual graph",
                            "can not generate a visual graph",
                            "unable to generate a graph",
                            "cannot generate a graph",
                            "can not generate a graph",
                            "i am unable to generate a graph",
                            "i cannot generate a graph",
                            "i'm unable to generate a graph",
                        ]
                        for phrase in negative_phrases:
                            if phrase in lower_resp:
                                idx = lower_resp.find(phrase)
                                safe_response = (
                                    safe_response[:idx]
                                    + "I've generated an interactive knowledge graph below."
                                    + safe_response[idx + len(phrase):]
                                )
                                lower_resp = safe_response.lower()
                        if "knowledge graph" not in lower_resp:
                            safe_response = (
                                "I've generated an interactive knowledge graph below.\n\n"
                                + safe_response
                            )
                        response_for_save = safe_response
                    except Exception:
                        # Do not fail the stream due to message post-processing
                        pass
                else:
                    response_for_save = full_response

                # Save assistant message after streaming completes (best-effort)
                try:
                    await add_message(
                        session_id=session_id,
                        role="assistant",
                        content=response_for_save,
                        metadata={"user_id": request.user_id}
                    )
                except Exception as e:
                    logger.warning("Failed to persist assistant message; continuing: %s", e)

                # Final end event
                yield f"data: {json.dumps({'type': 'end'})}\n\n"
            except Exception as e:
                # Stream error event and end
                yield f"data: {json.dumps({'type': 'error', 'error': str(e)})}\n\n"
                yield f"data: {json.dumps({'type': 'end'})}\n\n"
            finally:
                # Ensure we always unregister the retrieval listener
                try:
                    if retrieval_queue is not None:
                        unregister_retrieval_listener(session_id, retrieval_queue)
                except Exception:
                    pass
        
        return StreamingResponse(
            generate_stream(),
            media_type="text/event-stream",
            headers={
                "Cache-Control": "no-cache",
                "Connection": "keep-alive",
                "Content-Type": "text/event-stream"
            }
        )
        
    except Exception as e:
        logger.error(f"Streaming chat failed: {e}")
        raise HTTPException(status_code=500, detail=str(e))


@app.post("/proposals/{proposal_id}/generate/stream")
async def proposal_generate_stream(proposal_id: str, request: ProposalGenerateRequest):
    """Stream generation of a proposal section with retrieval SSE events."""
    try:
        # Ensure proposal exists and fetch context
        proposal = await get_proposal_db(proposal_id)
        if not proposal:
            raise HTTPException(status_code=404, detail="Proposal not found")

        # Build a context-rich prompt for the section (include example style + draft excerpt if available)
        meta = request.metadata or {}
        import json as _json
        pmeta = proposal.get("metadata", {}) or {}
        example = pmeta.get("example_analysis") or {}
        style_prompt = example.get("style_prompt") or ""
        phrase_bank = example.get("phrase_bank") or []
        example_outline = [s.get("title") for s in (example.get("sections") or []) if isinstance(s, dict) and s.get("title")]
        draft_text = pmeta.get("draft_text") or ""
        draft_excerpt_chars = int(os.getenv("DRAFT_EXCERPT_CHARS", "1500"))
        
        # Local helpers to guard against binary/gibberish content leaking into prompts/outputs
        import re as _re
        def _looks_like_binary_text(text: str) -> bool:
            if not text:
                return False
            t = str(text).strip()
            if any(m in t[:300] for m in ("%PDF-", "startxref", "endobj", "/XRef", "FlateDecode")):
                return True
            allowed = _re.compile(r"[\w\s\.,;:'\-\(\)\[\]/&%]", _re.UNICODE)
            total = len(t)
            if total >= 24:
                allowed_count = sum(1 for ch in t if allowed.match(ch))
                if allowed_count / max(1, total) < 0.7:
                    return True
            if any(len(tok) > 120 for tok in t.split()):
                return True
            return False

        def _sanitize_generated_text(s: str) -> str:
            if not s:
                return s
            # Drop typical PDF markers/objects and compressed-looking segments
            patterns = [r"%PDF-[^\n]*\n", r"\bstartxref\b.*", r"\bendobj\b", r"/XRef", r"FlateDecode", r"\bobj\b <<[^>]*>>", r"\bxref\b[\s\S]*?\bendstream\b"]
            out = s
            for pat in patterns:
                out = _re.sub(pat, "", out, flags=_re.IGNORECASE)
            return out

        draft_excerpt = (draft_text[:draft_excerpt_chars] + ("…" if len(draft_text) > draft_excerpt_chars else "")) if draft_text else ""
        if _looks_like_binary_text(draft_excerpt):
            draft_excerpt = ""

        context_lines = [
            f"You are drafting the '{request.section_title}' section of a professional proposal.",
            "STRICT SCOPE: Only use information found in the retrieved sources that are in-scope for this proposal (selected documents/collections). Do not use outside knowledge or prior training. If retrieval yields nothing relevant, respond with: 'No relevant regulatory content found for this section.'",
            "Use the client/project context below. Cite regulatory claims with inline markers like [1], [2] and ground them in retrieved sources.",
            "If evidence is insufficient for any claim, clearly mark it with 'REQUIRES REVIEW' and do not invent content.",
            "Never output any PDF/binary markers (e.g., %PDF-, endobj, startxref, FlateDecode).",
            "Write clear, structured prose suitable for export.",
            "",
            "Client fields:",
            _json.dumps(proposal.get("client_fields", {}), indent=2),
            "",
            "Project fields:",
            _json.dumps(proposal.get("project_fields", {}), indent=2),
        ]
        if style_prompt:
            context_lines += ["", style_prompt]
        if phrase_bank:
            context_lines += ["", f"Preferred phrases (from example): {', '.join(phrase_bank[:12])}"]
        if example_outline:
            context_lines += ["", "Example outline titles:", " - " + "\n - ".join(example_outline[:15])]
        if draft_excerpt:
            context_lines += ["", "Draft excerpt:", draft_excerpt]
        if request.section_instructions:
            context_lines += ["", "Section instructions:", request.section_instructions]
        full_prompt = "\n".join(context_lines)

        # Reuse chat session utilities
        # Default to proposal-scoped regulatory docs if caller didn't specify
        try:
            if not (isinstance(meta.get("selectedDocuments"), list) and meta.get("selectedDocuments")):
                try:
                    regs = await list_proposal_documents_db(proposal_id, source_type="regulatory")
                except Exception:
                    regs = []
                doc_ids = [d.get("id") for d in regs if isinstance(d, dict) and d.get("id")]
                if doc_ids:
                    meta["selectedDocuments"] = doc_ids
                    meta["contextMode"] = "documents"
        except Exception:
            pass

        chat_like = ChatRequest(
            message=full_prompt,
            session_id=None,
            user_id=None,
            metadata=meta,
            search_type=request.search_type,
        )
        session_id = await get_or_create_session(chat_like)

        async def generate_stream():
            retrieval_queue = None
            guided_task = None
            full_response = ""
            try:
                yield f"data: {json.dumps({'type': 'session', 'session_id': session_id, 'proposal_id': proposal_id, 'section_title': request.section_title})}\n\n"

                # Build search preferences from metadata (collections/documents scoping)
                prefs: Dict[str, Any] = {}
                if isinstance(meta.get("collection_ids"), list):
                    prefs["collection_ids"] = meta.get("collection_ids")
                if isinstance(meta.get("selectedCollections"), list):
                    prefs["collection_ids"] = meta.get("selectedCollections")
                if isinstance(meta.get("document_ids"), list):
                    prefs["document_ids"] = meta.get("document_ids")
                if isinstance(meta.get("selectedDocuments"), list):
                    prefs["document_ids"] = meta.get("selectedDocuments")
                # New: allow scoping to explicit chunk IDs
                if isinstance(meta.get("chunk_ids"), list):
                    prefs["chunk_ids"] = meta.get("chunk_ids")
                if isinstance(meta.get("selectedChunks"), list):
                    prefs["chunk_ids"] = meta.get("selectedChunks")

                deps = AgentDependencies(
                    session_id=session_id,
                    user_id=None,
                    search_preferences=prefs,
                )

                # Listen for retrieval events for this session
                try:
                    retrieval_queue = register_retrieval_listener(session_id)
                except Exception:
                    retrieval_queue = None

                # Determine mock and force-guided flags
                use_mock = False
                try:
                    use_mock = bool(meta.get("mock_stream") or meta.get("mock") or os.getenv("MOCK_STREAM") == "1")
                except Exception:
                    use_mock = False

                force_guided = False
                try:
                    force_guided = bool(meta.get("force_guided") or os.getenv("FORCE_GUIDED_RETRIEVAL") == "1")
                except Exception:
                    force_guided = os.getenv("FORCE_GUIDED_RETRIEVAL") == "1"

                pre_results = None
                if force_guided and not use_mock:
                    try:
                        retriever = EnhancedRetriever()
                        # Honor proposal-level scoping for retrieval visibility
                        cfg_collection_ids = prefs.get("collection_ids") if isinstance(prefs, dict) else None
                        cfg_document_ids = prefs.get("document_ids") if isinstance(prefs, dict) else None
                        cfg_chunk_ids = prefs.get("chunk_ids") if isinstance(prefs, dict) else None
                        # If scoped to specific docs/collections, avoid unscoped graph facts
                        config = {
                            "use_graph": False if (cfg_collection_ids or cfg_document_ids) else True,
                            "use_vector": True,
                            "use_query_expansion": True,
                            "vector_limit": 20,
                            "collection_ids": cfg_collection_ids,
                            "document_ids": cfg_document_ids,
                            "chunk_ids": cfg_chunk_ids,
                        }
                        pre_results, pre_ctx = await retriever.retrieve(
                            query=request.section_title + ": " + (request.section_instructions or ""),
                            session_id=session_id,
                            config=config,
                        )
                        # If no valid vector chunks found, short-circuit with scoped-empty message
                        def _is_valid_chunk(r: dict) -> bool:
                            try:
                                c = r.get("content", "")
                                if not c or _looks_like_binary_text(c):
                                    return False
                                t = r.get("type", "")
                                # Accept vector types and seeded readable chunks
                                return t.startswith("vector_") or t in ("vector_chunk", "seed_chunk")
                            except Exception:
                                return False
                        has_valid = any(_is_valid_chunk(r) for r in (pre_results or []))
                        if not has_valid:
                            msg = "No relevant regulatory content found for this section. Please attach or select the appropriate documents and try again."
                            yield f"data: {json.dumps({'type': 'text', 'content': msg})}\n\n"
                            # Drain any pending retrieval events for completeness
                            if retrieval_queue is not None:
                                try:
                                    while True:
                                        ev = retrieval_queue.get_nowait()
                                        yield f"data: {json.dumps({'type': 'retrieval', 'session_id': session_id, 'data': ev})}\n\n"
                                except asyncio.QueueEmpty:
                                    pass
                            yield f"data: {json.dumps({'type': 'end'})}\n\n"
                            return
                    except Exception as e:
                        logger.warning(f"Forced guided retrieval failed: {e}")

                if use_mock:
                    # Emit staged mock retrieval events
                    async def _emit_mock():
                        try:
                            await emit_retrieval_event(session_id, {"type": "retrieval", "event": "start", "tool": "guided_retrieval"})
                            await asyncio.sleep(0.05)
                            await emit_retrieval_event(session_id, {"type": "retrieval", "event": "results", "tool": "guided_retrieval", "stage": "vector", "results": [{"content": "Mock regulation chunk", "chunk_id": "mock-1", "score": 0.9}]})
                            await emit_retrieval_event(session_id, {"type": "retrieval", "event": "end", "tool": "guided_retrieval"})
                        except Exception:
                            pass
                    try:
                        asyncio.create_task(_emit_mock())
                    except Exception:
                        pass

                    for chunk in ["Generating ", "mock ", "section ", "content ", "for ", f"{request.section_title}."]:
                        await asyncio.sleep(0.05)
                        yield f"data: {json.dumps({'type': 'text', 'content': chunk})}\n\n"
                        full_response += chunk
                        if retrieval_queue is not None:
                            try:
                                while True:
                                    ev = retrieval_queue.get_nowait()
                                    yield f"data: {json.dumps({'type': 'retrieval', 'session_id': session_id, 'data': ev})}\n\n"
                            except asyncio.QueueEmpty:
                                pass
                    tools_used = []
                else:
                    # Stream via rag_agent
                    async with rag_agent.iter(full_prompt, deps=deps) as run:
                        async for node in run:
                            if rag_agent.is_model_request_node(node):
                                async with node.stream(run.ctx) as request_stream:
                                    async for event in request_stream:
                                        from pydantic_ai.messages import PartStartEvent, PartDeltaEvent, TextPartDelta
                                        if isinstance(event, PartStartEvent) and event.part.part_kind == 'text':
                                            delta_content = _sanitize_generated_text(event.part.content)
                                            yield f"data: {json.dumps({'type': 'text', 'content': delta_content})}\n\n"
                                            full_response += delta_content
                                            if retrieval_queue is not None:
                                                try:
                                                    while True:
                                                        ev = retrieval_queue.get_nowait()
                                                        yield f"data: {json.dumps({'type': 'retrieval', 'session_id': session_id, 'data': ev})}\n\n"
                                                except asyncio.QueueEmpty:
                                                    pass
                                        elif isinstance(event, PartDeltaEvent) and isinstance(event.delta, TextPartDelta):
                                            delta_content = _sanitize_generated_text(event.delta.content_delta)
                                            yield f"data: {json.dumps({'type': 'text', 'content': delta_content})}\n\n"
                                            full_response += delta_content
                                            if retrieval_queue is not None:
                                                try:
                                                    while True:
                                                        ev = retrieval_queue.get_nowait()
                                                        yield f"data: {json.dumps({'type': 'retrieval', 'session_id': session_id, 'data': ev})}\n\n"
                                                except asyncio.QueueEmpty:
                                                    pass
                    result = run.result
                    tools_used = extract_tool_calls(result)
                    if retrieval_queue is not None:
                        try:
                            while True:
                                ev = retrieval_queue.get_nowait()
                                yield f"data: {json.dumps({'type': 'retrieval', 'session_id': session_id, 'data': ev})}\n\n"
                        except asyncio.QueueEmpty:
                            pass
                    if tools_used:
                        tools_data = [
                            {"tool_name": t.tool_name, "args": t.args, "tool_call_id": t.tool_call_id}
                            for t in tools_used
                        ]
                        yield f"data: {json.dumps({'type': 'tools', 'tools': tools_data})}\n\n"

                # End event
                yield f"data: {json.dumps({'type': 'end'})}\n\n"
            except Exception as e:
                yield f"data: {json.dumps({'type': 'error', 'error': str(e)})}\n\n"
                yield f"data: {json.dumps({'type': 'end'})}\n\n"
            finally:
                try:
                    if retrieval_queue is not None:
                        unregister_retrieval_listener(session_id, retrieval_queue)
                except Exception:
                    pass

        return StreamingResponse(
            generate_stream(),
            media_type="text/event-stream",
            headers={
                "Cache-Control": "no-cache",
                "Connection": "keep-alive",
                "Content-Type": "text/event-stream",
            },
        )
    except HTTPException:
        raise
    except Exception as e:
        logger.error(f"Proposal generate stream failed: {e}")
        raise HTTPException(status_code=500, detail=str(e))


@app.get("/proposals/{proposal_id}/versions")
async def list_proposal_versions(proposal_id: str, limit: int = 20, offset: int = 0):
    try:
        versions = await list_proposal_versions_db(proposal_id, limit=limit, offset=offset)
        return {"proposal_id": proposal_id, "versions": versions, "limit": limit, "offset": offset}
    except Exception as e:
        logger.error(f"List proposal versions failed: {e}")
        raise HTTPException(status_code=500, detail=str(e))


@app.post("/proposals/{proposal_id}/example/upload")
async def upload_example_proposal(proposal_id: str, file: UploadFile = File(...)):
    """Upload an example proposal (pdf/docx/txt/md) and store extracted style/structure in proposal.metadata.example_analysis."""
    try:
        # Ensure proposal exists
        prop = await get_proposal_db(proposal_id)
        if not prop:
            raise HTTPException(status_code=404, detail="Proposal not found")

        # Persist temp file
        filename = file.filename or "example"
        _, ext = os.path.splitext(filename)
        import tempfile
        with tempfile.NamedTemporaryFile(delete=False, suffix=ext or "") as tmp:
            content = await file.read()
            tmp.write(content)
            temp_path = tmp.name
        try:
            text, meta = convert_to_markdown(temp_path)
        finally:
            try:
                os.remove(temp_path)
            except Exception:
                pass

        analysis = analyze_example_text(text or "")
        # Merge into metadata
        meta0 = (prop.get("metadata") or {}).copy()
        meta0["example_analysis"] = analysis
        meta0["example_file"] = {"name": filename, "ext": ext, "source_meta": meta}
        updated = await update_proposal_db(proposal_id, metadata=meta0)
        return {"success": True, "analysis": analysis, "proposal": updated}
    except HTTPException:
        raise
    except Exception as e:
        logger.error(f"Upload example failed: {e}")
        raise HTTPException(status_code=500, detail=str(e))


@app.post("/proposals/{proposal_id}/draft/upload")
async def upload_draft(proposal_id: str, file: UploadFile = File(...)):
    """Upload a draft (pdf/docx/txt/md); store plaintext into proposal.metadata.draft_text."""
    try:
        prop = await get_proposal_db(proposal_id)
        if not prop:
            raise HTTPException(status_code=404, detail="Proposal not found")

        filename = file.filename or "draft"
        _, ext = os.path.splitext(filename)
        import tempfile
        with tempfile.NamedTemporaryFile(delete=False, suffix=ext or "") as tmp:
            content = await file.read()
            tmp.write(content)
            temp_path = tmp.name
        try:
            text, meta = convert_to_markdown(temp_path)
        finally:
            try:
                os.remove(temp_path)
            except Exception:
                pass

        # Merge into metadata
        meta0 = (prop.get("metadata") or {}).copy()
        meta0["draft_text"] = text or ""
        meta0["draft_file"] = {"name": filename, "ext": ext, "source_meta": meta}
        updated = await update_proposal_db(proposal_id, metadata=meta0)
        return {"success": True, "characters": len(text or ""), "proposal": updated}
    except HTTPException:
        raise
    except Exception as e:
        logger.error(f"Upload draft failed: {e}")
        raise HTTPException(status_code=500, detail=str(e))


@app.post("/proposals/{proposal_id}/validate")
async def validate_proposal(proposal_id: str, request: Request):
    """Lightweight validation: ensure sections exist, warn if citations are missing in key sections, and basic structure checks.
    Body can include {"version_id": "..."}. If omitted, validates latest version.
    """
    try:
        body = {}
        try:
            body = await request.json()
        except Exception:
            body = {}
        version_id = body.get("version_id")

        if version_id:
            version = await get_proposal_version_db(version_id)
        else:
            version = await get_latest_proposal_version_db(proposal_id)
        if not version:
            raise HTTPException(status_code=404, detail="Proposal version not found")

        sections = version.get("sections") or []
        citations = version.get("citations") or []
        html = version.get("html") or ""

        warnings: List[str] = []
        errors: List[str] = []

        # Required sections by convention
        required_sections = [
            "Executive Summary",
            "Scope of Work",
            "Methodology",
            "Regulatory Compliance",
            "Deliverables",
            "Timeline",
            "Pricing",
            "Team & Qualifications",
            "Assumptions & Exclusions",
            "Terms & Conditions",
        ]

        titles = { (s.get("title") or s.get("key") or "").strip() for s in sections if isinstance(s, dict) }
        missing = [s for s in required_sections if s not in titles]
        if missing:
            warnings.append(f"Missing recommended sections: {', '.join(missing)}")

        # Check citations presence in Regulatory Compliance
        reg_sections = [s for s in sections if (s.get("title") or "").strip().lower() == "regulatory compliance"]
        if reg_sections:
            has_cites = any((s.get("citations") or []) for s in reg_sections)
            if not has_cites:
                warnings.append("No citations found in 'Regulatory Compliance' section")
        else:
            warnings.append("'Regulatory Compliance' section not present for validation")

        # Basic citation structure check
        bad_cites = []
        for idx, c in enumerate(citations):
            if not isinstance(c, dict):
                bad_cites.append(idx)
                continue
            if not (c.get("chunk_id") or c.get("source") or c.get("document_id")):
                bad_cites.append(idx)
        if bad_cites:
            warnings.append(f"{len(bad_cites)} citations missing identifiers (chunk_id/source/document_id)")

        # HTML presence check
        if not html and not sections:
            errors.append("No content to validate: both html and sections are empty")

        status = "ok" if not errors and not warnings else ("warnings" if not errors else "errors")
        return {"proposal_id": proposal_id, "version_id": version.get("id"), "status": status, "warnings": warnings, "errors": errors}
    except HTTPException:
        raise
    except Exception as e:
        logger.error(f"Validate proposal failed: {e}")
        raise HTTPException(status_code=500, detail=str(e))


@app.get("/proposals/{proposal_id}/export")
async def export_proposal_pdf(proposal_id: str, version_id: Optional[str] = None, download: bool = True):
    """Export a proposal version to PDF. If version_id not provided, exports latest version.
    Returns application/pdf. If WeasyPrint unavailable, returns 503 with guidance.
    """
    try:
        if version_id:
            version = await get_proposal_version_db(version_id)
        else:
            version = await get_latest_proposal_version_db(proposal_id)
        if not version:
            raise HTTPException(status_code=404, detail="Proposal version not found")

        # Build HTML if not provided
        sections = version.get("sections") or []
        citations = version.get("citations") or []
        title = (await get_proposal_db(proposal_id) or {}).get("title", "Proposal")
        html = version.get("html")
        if not html:
            # Assemble from sections and citations
            def esc(s: Any) -> str:
                try:
                    return (s or "").replace("<&>", "")
                except Exception:
                    return str(s)
            parts = [
                "<html>",
                "<head>",
                "<meta charset='utf-8' />",
                "<style>",
                "body{font-family:Inter,Segoe UI,Arial, sans-serif;color:#111827;padding:48px;}",
                "h1{font-size:28px;margin:0 0 16px 0;color:#111827;}",
                "h2{font-size:20px;margin:24px 0 8px 0;color:#111827;}",
                "p{line-height:1.6;margin:8px 0;}",
                ".header{display:flex;align-items:center;justify-content:space-between;border-bottom:2px solid #e5e7eb;padding-bottom:12px;margin-bottom:24px;}",
                ".brand{font-weight:700;color:#0ea5e9;}",
                ".footer{position:fixed;bottom:24px;left:48px;right:48px;color:#6b7280;font-size:12px;}",
                ".citation{font-size:12px;color:#6b7280;margin-top:4px;}",
                "</style>",
                "</head>",
                "<body>",
                f"<div class='header'><div class='brand'>&nbsp;</div><div>{datetime.utcnow().strftime('%Y-%m-%d')}</div></div>",
                f"<h1>{esc(title)}</h1>",
            ]
            for s in sections:
                stitle = esc((s or {}).get("title") or (s or {}).get("key") or "Section")
                scontent = (s or {}).get("content") or ""
                parts.append(f"<h2>{stitle}</h2>")
                parts.append(f"<div>{scontent}</div>")
                scites = (s or {}).get("citations") or []
                if scites:
                    parts.append("<div class='citation'>")
                    for i, c in enumerate(scites, start=1):
                        src = (c or {}).get("source") or (c or {}).get("document_title") or "Source"
                        parts.append(f"[{i}] {esc(src)}<br/>")
                    parts.append("</div>")
            if citations:
                parts.append("<h2>References</h2><div class='citation'>")
                for i, c in enumerate(citations, start=1):
                    src = (c or {}).get("source") or (c or {}).get("document_title") or "Source"
                    parts.append(f"[{i}] {esc(src)}<br/>")
                parts.append("</div>")
            parts.append("<div class='footer'>Generated by Proposal Generator</div>")
            parts.append("</body></html>")
            html = "".join(parts)

        if not WEASYPRINT_AVAILABLE:
            raise HTTPException(status_code=503, detail="PDF export unavailable: WeasyPrint not installed. Install 'weasyprint' and system dependencies (Cairo/Pango).")

        # Render PDF
        pdf_bytes = HTML(string=html).write_pdf()
        headers = {"Content-Type": "application/pdf"}
        if download:
            headers["Content-Disposition"] = f"attachment; filename=proposal_{proposal_id}.pdf"
        return Response(content=pdf_bytes, media_type="application/pdf", headers=headers)
    except HTTPException:
        raise
    except Exception as e:
        logger.error(f"Export proposal failed: {e}")
        raise HTTPException(status_code=500, detail=str(e))


@app.get("/proposals/{proposal_id}/export/docx")
async def export_proposal_docx(proposal_id: str, version_id: Optional[str] = None, download: bool = True):
    """Export a proposal version to DOCX for client editing off-app."""
    try:
        if not DOCX_AVAILABLE:
            raise HTTPException(status_code=503, detail="DOCX export unavailable: python-docx not installed.")

        if version_id:
            version = await get_proposal_version_db(version_id)
        else:
            version = await get_latest_proposal_version_db(proposal_id)
        if not version:
            raise HTTPException(status_code=404, detail="Proposal version not found")

        sections = version.get("sections") or []
        citations = version.get("citations") or []
        title = (await get_proposal_db(proposal_id) or {}).get("title", "Proposal")

        # Build DOCX
        from io import BytesIO
        doc = Document()
        doc.add_heading(title, level=0)

        def strip_html(html: str) -> str:
            try:
                from bs4 import BeautifulSoup
                soup = BeautifulSoup(html, "html.parser")
                return soup.get_text("\n")
            except Exception:
                # Fallback: naive tag removal
                import re as _re
                return _re.sub(r"<[^>]+>", "", html)

        if sections:
            for s in sections:
                stitle = (s or {}).get("title") or (s or {}).get("key") or "Section"
                scontent = (s or {}).get("content") or ""
                doc.add_heading(stitle, level=1)
                text = strip_html(scontent)
                # split into paragraphs
                for para in [p for p in text.split("\n\n") if p.strip()]:
                    doc.add_paragraph(para)
        else:
            # Fallback: if html exists, strip and include
            html = version.get("html") or ""
            text = strip_html(html)
            for para in [p for p in text.split("\n\n") if p.strip()]:
                doc.add_paragraph(para)

        if citations:
            doc.add_heading("References", level=1)
            for i, c in enumerate(citations, start=1):
                src = (c or {}).get("source") or (c or {}).get("document_title") or "Source"
                doc.add_paragraph(f"[{i}] {src}")

        buf = BytesIO()
        doc.save(buf)
        data = buf.getvalue()
        headers = {"Content-Type": "application/vnd.openxmlformats-officedocument.wordprocessingml.document"}
        if download:
            headers["Content-Disposition"] = f"attachment; filename=proposal_{proposal_id}.docx"
        return Response(content=data, media_type=headers["Content-Type"], headers=headers)
    except HTTPException:
        raise
    except Exception as e:
        logger.error(f"Export DOCX failed: {e}")
        raise HTTPException(status_code=500, detail=str(e))


@app.post("/pricing/parse", response_model=PricingParseResponse)
async def parse_pricing_file(file: UploadFile = File(...)):
    """Parse a CSV or XLSX file of pricing items with columns like: service, unit_price (or price), quantity, description.
    Returns items and computed totals.
    """
    try:
        if not PANDAS_AVAILABLE:
            raise HTTPException(status_code=503, detail="Pandas not available for parsing. Please install 'pandas'.")

        filename = (file.filename or '').lower()
        content = await file.read()
        if not content:
            raise HTTPException(status_code=400, detail="Empty file")

        import io
        buf = io.BytesIO(content)

        if filename.endswith('.csv'):
            df = pd.read_csv(buf)
        elif filename.endswith('.xlsx') or filename.endswith('.xls'):
            df = pd.read_excel(buf)
        else:
            raise HTTPException(status_code=400, detail="Unsupported file type. Please upload .csv or .xlsx")

        # Normalize columns
        df.columns = [str(c).strip().lower() for c in df.columns]

        def find_col(names):
            for n in names:
                if n in df.columns:
                    return n
            return None

        service_col = find_col(["service", "item", "name", "description", "title"])
        price_col = find_col(["unit_price", "price", "rate", "unit price"])  # spaces after lower()
        qty_col = find_col(["quantity", "qty", "count", "units"])   
        desc_col = find_col(["description", "notes", "detail"]) if service_col not in ("description",) else None

        if not service_col or not price_col:
            raise HTTPException(status_code=400, detail="Missing required columns. Include at least 'service' and 'price' (or 'unit_price').")

        def to_float(x):
            try:
                if isinstance(x, str):
                    x = x.replace('$', '').replace(',', '').strip()
                return float(x)
            except Exception:
                return 0.0

        items: List[Dict[str, Any]] = []
        for _, row in df.iterrows():
            service = str(row.get(service_col) or "").strip()
            if not service:
                continue
            unit_price = to_float(row.get(price_col))
            quantity = to_float(row.get(qty_col)) if qty_col else 1.0
            description = None
            if desc_col:
                description = str(row.get(desc_col) or "").strip() or None
            items.append({
                "service": service,
                "unit_price": unit_price,
                "quantity": quantity,
                "description": description,
                "currency_symbol": "$",
            })

        subtotal = sum((it["unit_price"] or 0.0) * (it["quantity"] or 0.0) for it in items)
        total = subtotal
        return {
            "items": items,
            "subtotal": round(subtotal, 2),
            "total": round(total, 2),
        }
    except HTTPException:
        raise
    except Exception as e:
        logger.error(f"Parse pricing failed: {e}")
        raise HTTPException(status_code=500, detail=str(e))


@app.post("/pricing/render", response_model=PricingRenderResponse)
async def render_pricing_table(req: PricingRenderRequest):
    """Render pricing items into an HTML table with totals. Suitable for embedding into a Proposal section."""
    try:
        items = req.items or []

        def money(v: float, sym: str = "$") -> str:
            try:
                return f"{sym}{float(v):,.2f}"
            except Exception:
                return f"{sym}{v}"

        rows_html = []
        subtotal = 0.0
        currency = items[0].currency_symbol if items else "$"
        for it in items:
            amount = (it.unit_price or 0.0) * (it.quantity or 0.0)
            subtotal += amount
            rows_html.append(
                f"<tr><td>{it.service}</td><td class='num'>{it.quantity:g}</td><td class='num'>{money(it.unit_price, it.currency_symbol)}</td><td class='num'>{money(amount, it.currency_symbol)}</td></tr>"
            )

        tax = subtotal * (req.tax_rate_percent / 100.0)
        total_before_discount = subtotal + tax
        total = max(0.0, total_before_discount - req.discount_amount)

        html = "".join([
            "<style>",
            "table.pricing{width:100%;border-collapse:collapse;margin:12px 0;}",
            "table.pricing th,table.pricing td{border:1px solid #e5e7eb;padding:8px;font-size:14px;}",
            "table.pricing th{background:#f8fafc;text-align:left;}",
            "table.pricing td.num{text-align:right;}",
            "table.pricing tfoot td{font-weight:600;}",
            "</style>",
            "<table class='pricing'>",
            "<thead><tr><th>Service</th><th>Qty</th><th>Unit Price</th><th>Amount</th></tr></thead>",
            "<tbody>",
            *rows_html,
            "</tbody>",
            "<tfoot>",
            f"<tr><td colspan='3'>Subtotal</td><td class='num'>{money(subtotal, currency)}</td></tr>",
            f"<tr><td colspan='3'>Tax ({req.tax_rate_percent:.2f}%)</td><td class='num'>{money(tax, currency)}</td></tr>",
            f"<tr><td colspan='3'>Discount</td><td class='num'>-{money(req.discount_amount, currency)}</td></tr>",
            f"<tr><td colspan='3'>Total</td><td class='num'>{money(total, currency)}</td></tr>",
            "</tfoot>",
            "</table>",
        ])

        return {
            "html": html,
            "totals": {
                "subtotal": round(subtotal, 2),
                "tax": round(tax, 2),
                "discount": round(req.discount_amount, 2),
                "total": round(total, 2),
            }
        }
    except Exception as e:
        logger.error(f"Render pricing failed: {e}")
        raise HTTPException(status_code=500, detail=str(e))<|MERGE_RESOLUTION|>--- conflicted
+++ resolved
@@ -8,12 +8,13 @@
 import logging
 import tempfile
 import shutil
+from pathlib import Path
 import re
 import glob
-from pathlib import Path
+from contextlib import asynccontextmanager
+from typing import Dict, Any, List, Optional, Tuple
 from datetime import datetime
 import uuid
-from typing import Dict, Any, List, Optional
 
 from fastapi import FastAPI, HTTPException, Request, Depends, UploadFile, File, Form
 from fastapi.responses import StreamingResponse, Response, JSONResponse
@@ -21,7 +22,6 @@
 from fastapi.middleware.gzip import GZipMiddleware
 import uvicorn
 from dotenv import load_dotenv
-from contextlib import asynccontextmanager
 
 from .agent import rag_agent, AgentDependencies
 from .enhanced_retrieval import EnhancedRetriever
@@ -60,18 +60,6 @@
     get_summary_job,
     cancel_summary_job,
     is_summary_job_cancelled,
-    # Proposals
-    create_proposal_db,
-    get_proposal_db,
-    list_proposals_db,
-    create_proposal_version_db,
-    get_latest_proposal_version_db,
-    get_proposal_version_db,
-    list_proposal_versions_db,
-    update_proposal_db,
-    update_document_metadata,
-    list_proposal_documents_db,
-    delete_document,
 )
 from .graph_utils import (
     initialize_graph,
@@ -81,8 +69,6 @@
     search_knowledge_graph as kg_search_knowledge_graph,
 )
 from .query_processor import QueryProcessor
-from ingestion.converters import convert_to_markdown
-from .proposal_analyzer import analyze_example_text
 from .models import (
     ChatRequest,
     ChatResponse,
@@ -100,20 +86,11 @@
     DocumentUsageStats,
     UserEngagementMetrics,
     AnalyticsDashboardResponse,
-<<<<<<< HEAD
-    ProposalCreateRequest,
-    ProposalGenerateRequest,
-    PricingItem,
-    PricingParseResponse,
-    PricingRenderRequest,
-    PricingRenderResponse,
-=======
     DocumentMetadataUpdateRequest,
     ChunkMetadataBatchUpdateRequest,
     AddTagsRequest,
     UpdateClassificationRequest,
     UpdateCollectionsRequest,
->>>>>>> ec2b42a8
 )
 from .tools import (
     vector_search_tool,
@@ -183,30 +160,6 @@
     def create_google_drive_integration(*args, **kwargs): return None
     def create_dropbox_integration(*args, **kwargs): return None
     def create_onedrive_integration(*args, **kwargs): return None
-
-# WeasyPrint (PDF export)
-try:
-    from weasyprint import HTML, CSS  # type: ignore
-    WEASYPRINT_AVAILABLE = True
-except Exception as e:
-    WEASYPRINT_AVAILABLE = False
-    logger.warning(f"WeasyPrint not available: {e}")
-
-# Optional: Pandas for CSV/XLSX pricing parsing
-try:
-    import pandas as pd  # type: ignore
-    PANDAS_AVAILABLE = True
-except Exception as e:
-    PANDAS_AVAILABLE = False
-    logger.warning(f"Pandas not available: {e}")
-
-# Optional: python-docx for DOCX export
-try:
-    from docx import Document  # type: ignore
-    DOCX_AVAILABLE = True
-except Exception as e:
-    DOCX_AVAILABLE = False
-    logger.warning(f"python-docx not available: {e}")
 
 # Application configuration
 APP_ENV = os.getenv("APP_ENV", "development")
@@ -843,106 +796,6 @@
         raise HTTPException(status_code=500, detail=str(e))
 
 
-<<<<<<< HEAD
-@app.get("/proposals/{proposal_id}/regulatory")
-async def list_proposal_regulatory(proposal_id: str):
-    """List regulatory docs linked to this proposal."""
-    try:
-        prop = await get_proposal_db(proposal_id)
-        if not prop:
-            raise HTTPException(status_code=404, detail="Proposal not found")
-        docs = await list_proposal_documents_db(proposal_id, source_type="regulatory")
-        return {"proposal_id": proposal_id, "documents": docs}
-    except HTTPException:
-        raise
-    except Exception as e:
-        logger.error(f"List proposal regulatory failed: {e}")
-        raise HTTPException(status_code=500, detail=str(e))
-
-
-@app.post("/proposals/{proposal_id}/regulatory/upload")
-async def upload_proposal_regulatory(
-    proposal_id: str,
-    file: UploadFile = File(...),
-    fast: bool = True,
-):
-    """Upload regulatory doc for a proposal and ingest it with proposal scoping."""
-    if not INGESTION_AVAILABLE:
-        raise HTTPException(status_code=503, detail="Document ingestion pipeline is not available")
-    try:
-        prop = await get_proposal_db(proposal_id)
-        if not prop:
-            raise HTTPException(status_code=404, detail="Proposal not found")
-
-        allowed_extensions = {'.txt', '.md', '.pdf', '.doc', '.docx', '.xls', '.xlsx', '.csv', '.tsv'}
-        ext = os.path.splitext(file.filename or '')[1].lower()
-        if ext not in allowed_extensions:
-            raise HTTPException(status_code=400, detail=f"Unsupported file type: {ext}")
-
-        with tempfile.TemporaryDirectory() as temp_dir:
-            # Save upload
-            src_path = Path(temp_dir) / (file.filename or 'upload')
-            size_bytes = 0
-            with open(src_path, 'wb') as f:
-                while True:
-                    chunk = await file.read(8 * 1024 * 1024)
-                    if not chunk:
-                        break
-                    size_bytes += len(chunk)
-                    f.write(chunk)
-
-            # Convert to markdown
-            md_text, conv_meta = convert_to_markdown(str(src_path))
-            if not md_text or not md_text.strip():
-                raise HTTPException(status_code=400, detail="No extractable text content found in the uploaded file")
-            md_path = Path(temp_dir) / f"{Path(file.filename or 'upload').stem}.md"
-            with open(md_path, 'w', encoding='utf-8') as f_md:
-                f_md.write(md_text)
-
-            # Ingest with proposal metadata
-            config = IngestionConfig(
-                chunk_size=int(os.getenv("CHUNK_SIZE", "800")),
-                chunk_overlap=int(os.getenv("CHUNK_OVERLAP", "150")),
-                max_chunk_size=int(os.getenv("MAX_CHUNK_SIZE", "1500")),
-                use_semantic_splitting=False,
-                # Skip knowledge graph building for faster uploads unless fast=false is provided
-                skip_graph_building=bool(fast),
-            )
-            pipeline = DocumentIngestionPipeline(
-                config=config,
-                documents_folder=temp_dir,
-                clean_before_ingest=False,
-                default_metadata={"proposal_id": proposal_id, "proposal_source_type": "regulatory"},
-            )
-            results = await pipeline.ingest_documents()
-            # Document and chunks are saved before graph building; return IDs regardless of graph errors.
-            doc_ids = [r.document_id for r in results if getattr(r, 'document_id', '')]
-            return {"success": True, "document_ids": doc_ids}
-    except HTTPException:
-        raise
-    except Exception as e:
-        logger.error(f"Upload proposal regulatory failed: {e}")
-        raise HTTPException(status_code=500, detail=str(e))
-
-
-@app.delete("/proposals/{proposal_id}/regulatory/{document_id}")
-async def delete_proposal_regulatory(proposal_id: str, document_id: str):
-    """Delete a regulatory document from this proposal."""
-    try:
-        # Ensure doc belongs to proposal
-        docs = await list_proposal_documents_db(proposal_id, source_type="regulatory")
-        if not any(d.get("id") == document_id for d in docs):
-            raise HTTPException(status_code=404, detail="Document not found for this proposal")
-        ok = await delete_document(document_id)
-        if not ok:
-            raise HTTPException(status_code=404, detail="Document not found")
-        return {"success": True}
-    except HTTPException:
-        raise
-    except Exception as e:
-        logger.error(f"Delete proposal regulatory failed: {e}")
-        raise HTTPException(status_code=500, detail=str(e))
-=======
 # -------------------------
 # Phase 1: Incremental Update Endpoints (metadata-only, no embeddings)
 # -------------------------
@@ -1042,7 +895,6 @@
         logger.exception("Failed to update document collections: %s", e)
         raise HTTPException(status_code=500, detail="Failed to update document collections")
 
->>>>>>> ec2b42a8
 
 @app.delete("/collections/{collection_id}/documents/{document_id}")
 async def api_remove_document_from_collection(collection_id: str, document_id: str):
@@ -1056,8 +908,6 @@
     except Exception as e:
         logger.exception("Failed to remove document from collection: %s", e)
         raise HTTPException(status_code=500, detail="Failed to remove document from collection")
-
-
 @app.get("/health", response_model=HealthStatus)
 async def health_check():
     """Health check endpoint."""
@@ -1107,11 +957,6 @@
             prefs["document_ids"] = meta.get("document_ids")
         if isinstance(meta.get("selectedDocuments"), list):
             prefs["document_ids"] = meta.get("selectedDocuments")
-        # New: allow scoping to explicit chunk IDs
-        if isinstance(meta.get("chunk_ids"), list):
-            prefs["chunk_ids"] = meta.get("chunk_ids")
-        if isinstance(meta.get("selectedChunks"), list):
-            prefs["chunk_ids"] = meta.get("selectedChunks")
 
         # Execute agent
         response, tools_used, sources = await execute_agent(
@@ -1219,11 +1064,6 @@
                     prefs["document_ids"] = meta.get("document_ids")
                 if isinstance(meta.get("selectedDocuments"), list):
                     prefs["document_ids"] = meta.get("selectedDocuments")
-                # New: allow scoping to explicit chunk IDs
-                if isinstance(meta.get("chunk_ids"), list):
-                    prefs["chunk_ids"] = meta.get("chunk_ids")
-                if isinstance(meta.get("selectedChunks"), list):
-                    prefs["chunk_ids"] = meta.get("selectedChunks")
 
                 deps = AgentDependencies(
                     session_id=session_id,
@@ -1294,14 +1134,7 @@
                                 "use_graph": True,
                                 "use_vector": True,
                                 "use_query_expansion": True,
-<<<<<<< HEAD
-                                "vector_limit": 20,
-                                "collection_ids": prefs.get("collection_ids"),
-                                "document_ids": prefs.get("document_ids"),
-                                "chunk_ids": prefs.get("chunk_ids"),
-=======
                                 "vector_limit": 100,  # Optimized for 1M context
->>>>>>> ec2b42a8
                             }
                             # This will emit granular retrieval_step events via emit_retrieval_event
                             await retriever.retrieve(
@@ -1318,7 +1151,7 @@
                         guided_task = None
 
                 if use_mock:
-                    # Emit mock staged retrieval events (guided_retrieval: graph → vector)
+                    # Emit mock staged retrieval events (guided_retrieval: graph -> vector)
                     async def _emit_mock_retrieval_events():
                         try:
                             # Orchestrator start
@@ -1430,7 +1263,7 @@
                                         from pydantic_ai.messages import PartStartEvent, PartDeltaEvent, TextPartDelta
                                         
                                         if isinstance(event, PartStartEvent) and event.part.part_kind == 'text':
-                                            delta_content = _sanitize_generated_text(event.part.content)
+                                            delta_content = event.part.content
                                             yield f"data: {json.dumps({'type': 'text', 'content': delta_content})}\n\n"
                                             full_response += delta_content
                                             
@@ -1444,7 +1277,7 @@
                                                     pass
                                             
                                         elif isinstance(event, PartDeltaEvent) and isinstance(event.delta, TextPartDelta):
-                                            delta_content = _sanitize_generated_text(event.delta.content_delta)
+                                            delta_content = event.delta.content_delta
                                             yield f"data: {json.dumps({'type': 'text', 'content': delta_content})}\n\n"
                                             full_response += delta_content
                                             
@@ -1604,1166 +1437,1892 @@
         raise HTTPException(status_code=500, detail=str(e))
 
 
-@app.post("/chat/stream/legacy")  # Renamed to avoid conflict with enhanced endpoint
-async def chat_stream_legacy(request: ChatRequest):
-    """Streaming chat endpoint using Server-Sent Events."""
-    try:
-        # Get or create session
-        session_id = await get_or_create_session(request)
-        
-        async def generate_stream():
-            """Generate streaming response using agent.iter() pattern."""
+@app.post("/search/vector")
+async def search_vector(request: SearchRequest):
+    """Vector search endpoint."""
+    try:
+        input_data = VectorSearchInput(
+            query=request.query,
+            limit=request.limit
+        )
+        
+        start_time = datetime.now()
+        results = await vector_search_tool(input_data)
+        end_time = datetime.now()
+        
+        query_time = (end_time - start_time).total_seconds() * 1000
+        
+        return SearchResponse(
+            results=results,
+            total_results=len(results),
+            search_type="vector",
+            query_time_ms=query_time
+        )
+        
+    except Exception as e:
+        logger.error(f"Vector search failed: {e}")
+        raise HTTPException(status_code=500, detail=str(e))
+
+
+@app.post("/search/graph")
+async def search_graph(request: SearchRequest):
+    """Knowledge graph search endpoint."""
+    try:
+        # Use query understanding to make NL queries graph-friendly
+        try:
+            qp = QueryProcessor()
+            processed = qp.process(request.query)
+            effective_query = processed.graph_query or processed.cleaned or request.query
+        except Exception:
+            effective_query = request.query
+
+        input_data = GraphSearchInput(
+            query=effective_query
+        )
+
+        start_time = datetime.now()
+        results = await graph_search_tool(input_data)
+
+        # Hard fallback: if no results via tool, hit DB directly with broader websearch
+        if not results:
             try:
-                yield f"data: {json.dumps({'type': 'session', 'session_id': session_id})}\n\n"
-                
-                # Create dependencies
-                # Build search preferences from metadata
-                prefs: Dict[str, Any] = {}
-                meta = request.metadata or {}
-                if isinstance(meta.get("collection_ids"), list):
-                    prefs["collection_ids"] = meta.get("collection_ids")
-                if isinstance(meta.get("selectedCollections"), list):
-                    prefs["collection_ids"] = meta.get("selectedCollections")
-                if isinstance(meta.get("document_ids"), list):
-                    prefs["document_ids"] = meta.get("document_ids")
-                if isinstance(meta.get("selectedDocuments"), list):
-                    prefs["document_ids"] = meta.get("selectedDocuments")
-                # New: allow scoping to explicit chunk IDs
-                if isinstance(meta.get("chunk_ids"), list):
-                    prefs["chunk_ids"] = meta.get("chunk_ids")
-                if isinstance(meta.get("selectedChunks"), list):
-                    prefs["chunk_ids"] = meta.get("selectedChunks")
-
-                deps = AgentDependencies(
-                    session_id=session_id,
-                    user_id=request.user_id,
-                    search_preferences=prefs,
+                # First try websearch on the optimized query
+                raw = await search_facts_websearch(effective_query, request.limit)
+                # If still nothing and we altered the query, try the original as a last resort
+                if not raw and effective_query != request.query:
+                    raw = await search_facts_websearch(request.query, request.limit)
+                fallback = [
+                    GraphSearchResult(
+                        fact=r.get("content", ""),
+                        uuid=str(r.get("fact_id")),
+                        valid_at=r.get("valid_at"),
+                        invalid_at=r.get("invalid_at"),
+                        source_node_uuid=str(r.get("node_id")) if r.get("node_id") else None
+                    ) for r in raw
+                ]
+                results = fallback
+            except Exception as fe:
+                logger.warning(f"KG fallback (websearch) failed: {fe}")
+
+        end_time = datetime.now()
+        query_time = (end_time - start_time).total_seconds() * 1000
+
+        return SearchResponse(
+            graph_results=results,
+            total_results=len(results),
+            search_type="graph",
+            query_time_ms=query_time
+        )
+        
+    except Exception as e:
+        logger.error(f"Graph search failed: {e}")
+        raise HTTPException(status_code=500, detail=str(e))
+
+@app.get("/graph/stats")
+async def graph_stats():
+    """Return live knowledge graph statistics (nodes, edges, facts)."""
+    try:
+        stats = await get_graph_statistics()
+        # Ensure a predictable JSON shape
+        return {
+            "graph_initialized": bool(stats.get("graph_initialized", True)),
+            "total_nodes": int(stats.get("total_nodes", 0) or 0),
+            "total_edges": int(stats.get("total_edges", 0) or 0),
+            "total_facts": int(stats.get("total_facts", 0) or 0),
+            "nodes_by_type": stats.get("nodes_by_type", {})
+        }
+    except Exception as e:
+        logger.error(f"Graph stats failed: {e}")
+        raise HTTPException(status_code=500, detail=str(e))
+
+
+@app.post("/search/hybrid")
+async def search_hybrid(request: SearchRequest):
+    """Hybrid search endpoint."""
+    try:
+        input_data = HybridSearchInput(
+            query=request.query,
+            limit=request.limit
+        )
+        
+        start_time = datetime.now()
+        results = await hybrid_search_tool(input_data)
+        end_time = datetime.now()
+        
+        query_time = (end_time - start_time).total_seconds() * 1000
+        
+        return SearchResponse(
+            results=results,
+            total_results=len(results),
+            search_type="hybrid",
+            query_time_ms=query_time
+        )
+        
+    except Exception as e:
+        logger.error(f"Hybrid search failed: {e}")
+        raise HTTPException(status_code=500, detail=str(e))
+
+
+@app.get("/documents")
+async def list_documents_endpoint(
+    limit: int = 20,
+    offset: int = 0
+):
+    """List documents endpoint."""
+    try:
+        input_data = DocumentListInput(limit=limit, offset=offset)
+        documents = await list_documents_tool(input_data)
+        
+        # Get total count from database
+        from .db_utils import db_pool
+        async with db_pool.acquire() as conn:
+            total_count_result = await conn.fetchrow("SELECT COUNT(*) as total FROM documents")
+            total_count = total_count_result["total"] if total_count_result else 0
+        
+        return {
+            "documents": documents,
+            "total": total_count,
+            "limit": limit,
+            "offset": offset
+        }
+        
+    except Exception as e:
+        logger.error(f"Document listing failed: {e}")
+        raise HTTPException(status_code=500, detail=str(e))
+
+
+@app.delete("/documents/{document_id}")
+async def delete_document_endpoint(document_id: str):
+    """Delete document endpoint."""
+    try:
+        # Validate UUID format
+        try:
+            uuid.UUID(document_id)
+        except ValueError:
+            raise HTTPException(status_code=400, detail="Invalid document ID format")
+        
+        success = await delete_document(document_id)
+        
+        if not success:
+            raise HTTPException(status_code=404, detail="Document not found")
+        
+        return {
+            "success": True,
+            "message": f"Document {document_id} deleted successfully"
+        }
+        
+    except HTTPException:
+        raise
+    except Exception as e:
+        logger.error(f"Document deletion failed: {e}")
+        raise HTTPException(status_code=500, detail=str(e))
+
+def _extract_text_from_document(doc: Dict[str, Any]) -> Optional[str]:
+    """Best-effort text extraction from a document dict."""
+    if not isinstance(doc, dict):
+        return None
+
+    # Try direct fields
+    direct_candidates = [
+        doc.get("content"),
+        doc.get("text"),
+        doc.get("plain_text"),
+        doc.get("plaintext"),
+        doc.get("full_text"),
+        doc.get("raw_text"),
+        doc.get("body"),
+        doc.get("markdown"),
+        doc.get("md"),
+        doc.get("snippet"),
+        doc.get("preview"),
+        (doc.get("stats") or {}).get("content"),
+        (doc.get("stats") or {}).get("text"),
+        (doc.get("metadata") or {}).get("content"),
+        (doc.get("metadata") or {}).get("text"),
+        (doc.get("metadata") or {}).get("raw_text"),
+        (doc.get("metadata") or {}).get("markdown"),
+    ]
+    for c in direct_candidates:
+        if isinstance(c, str) and c.strip():
+            return c
+
+    # If content looks like JSON string, parse for common fields
+    try:
+        if isinstance(doc.get("content"), str) and doc["content"].strip().startswith("{"):
+            data = json.loads(doc["content"])  # type: ignore
+            for k in ("content", "text", "markdown", "md", "body"):
+                v = data.get(k)
+                if isinstance(v, str) and v.strip():
+                    return v
+    except Exception:
+        pass
+
+    # Try chunks
+    chunks = doc.get("chunks")
+    if isinstance(chunks, list) and chunks:
+        parts: List[str] = []
+        for ch in chunks[:50]:
+            if not isinstance(ch, dict):
+                continue
+            t = ch.get("content") or ch.get("text") or ch.get("body")
+            if isinstance(t, str) and t.strip():
+                parts.append(t.strip())
+            if len("\n\n".join(parts)) > 8000:
+                break
+        if parts:
+            return "\n\n".join(parts)
+
+    # Try pages array
+    pages = doc.get("pages")
+    if isinstance(pages, list) and pages:
+        parts: List[str] = []
+        for p in pages[:20]:
+            if not isinstance(p, dict):
+                continue
+            t = p.get("content") or p.get("text")
+            if isinstance(t, str) and t.strip():
+                parts.append(t.strip())
+            if len("\n\n".join(parts)) > 8000:
+                break
+        if parts:
+            return "\n\n".join(parts)
+
+    return None
+
+
+@app.get("/documents/{document_id}")
+async def get_document_endpoint(document_id: str):
+    """Return a complete document with chunks for preview/enrichment."""
+    try:
+        input_data = DocumentInput(document_id=document_id)
+        document = await get_document_tool(input_data)
+        if not document:
+            raise HTTPException(status_code=404, detail="Document not found")
+        return document
+    except HTTPException:
+        raise
+    except Exception as e:
+        logger.error(f"Get document failed: {e}")
+        raise HTTPException(status_code=500, detail=str(e))
+
+
+@app.get("/documents/{document_id}/{variant}")
+async def get_document_content_endpoint(document_id: str, variant: str):
+    """Return raw textual content for a document in various variants for preview."""
+    allowed = {
+        "content", "raw", "text", "plaintext", "plain", "body",
+        "markdown", "md", "preview", "download", "file"
+    }
+    if variant not in allowed:
+        raise HTTPException(status_code=404, detail="Unknown variant")
+
+    try:
+        input_data = DocumentInput(document_id=document_id)
+        document = await get_document_tool(input_data)
+        if not document:
+            raise HTTPException(status_code=404, detail="Document not found")
+
+        text = _extract_text_from_document(document)
+        if not text or not text.strip():
+            raise HTTPException(status_code=404, detail="No textual content available for preview")
+
+        # Decide media type
+        title = (document.get("title") or "").lower() if isinstance(document, dict) else ""
+        source = (document.get("source") or "").lower() if isinstance(document, dict) else ""
+        is_markdown = variant in {"markdown", "md"} or title.endswith(".md") or source.endswith(".md")
+        media_type = "text/markdown; charset=utf-8" if is_markdown else "text/plain; charset=utf-8"
+        return Response(content=text, media_type=media_type)
+    except HTTPException:
+        raise
+    except Exception as e:
+        logger.error(f"Get document content failed: {e}")
+        raise HTTPException(status_code=500, detail=str(e))
+
+
+@app.post("/documents/{document_id}/summary")
+async def generate_dbr_summary(
+    document_id: str,
+    request: Request
+):
+    """
+    Generate a comprehensive summary of a DBR document using the RAG system.
+    
+    Args:
+        document_id: UUID of the document to summarize
+        request: Optional configuration for summary generation
+    """
+    try:
+        from .summarizer import dbr_summarizer
+        
+        # Parse request body
+        try:
+            body = await request.json() if request else {}
+        except:
+            body = {}
+            
+        include_context = body.get("include_context", True)
+        context_queries = body.get("context_queries")
+        summary_type = body.get("summary_type", "comprehensive")
+        force_regenerate = body.get("force_regenerate", False)
+        
+        # Validate summary type
+        valid_types = {"comprehensive", "executive", "financial", "operational"}
+        if summary_type not in valid_types:
+            raise HTTPException(
+                status_code=400,
+                detail=f"Invalid summary_type. Must be one of: {', '.join(valid_types)}"
+            )
+        
+        cache_action = "regenerating" if force_regenerate else "checking cache for"
+        logger.info(f"Processing {summary_type} summary for document {document_id} ({cache_action})")
+        
+        # Generate summary (with caching logic)
+        summary_result = await dbr_summarizer.summarize_dbr(
+            document_id=document_id,
+            include_context=include_context,
+            context_queries=context_queries,
+            summary_type=summary_type,
+            force_regenerate=force_regenerate
+        )
+        
+        return summary_result
+        
+    except ValueError as e:
+        raise HTTPException(status_code=404, detail=str(e))
+    except Exception as e:
+        logger.error(f"DBR summary generation failed: {e}")
+        raise HTTPException(status_code=500, detail=f"Summary generation failed: {str(e)}")
+
+
+@app.post("/documents/{document_id}/summary_async")
+async def start_dbr_summary_job(
+    document_id: str,
+    request: Request
+):
+    """
+    Start an asynchronous summary generation job and return a job_id immediately.
+    This avoids long-running HTTP requests that can time out on proxies.
+    """
+    try:
+        from .summarizer import dbr_summarizer
+
+        try:
+            body = await request.json() if request else {}
+        except Exception:
+            body = {}
+
+        include_context = body.get("include_context", True)
+        context_queries = body.get("context_queries")
+        summary_type = body.get("summary_type", "comprehensive")
+        force_regenerate = body.get("force_regenerate", False)
+
+        job_id = await create_summary_job(document_id, summary_type)
+
+        async def _run_job():
+            await update_summary_job_status(job_id, "running")
+            try:
+                result = await dbr_summarizer.summarize_dbr(
+                    document_id=document_id,
+                    include_context=include_context,
+                    context_queries=context_queries,
+                    summary_type=summary_type,
+                    force_regenerate=force_regenerate,
+                    job_id=job_id,
                 )
-                
-                # Get conversation context
-                context = await get_conversation_context(session_id)
-                
-                # Build input with context
-                full_prompt = request.message
-                if context:
-                    context_str = "\n".join([
-                        f"{msg['role']}: {msg['content']}"
-                        for msg in context[-6:]
-                    ])
-                    full_prompt = f"Previous conversation:\n{context_str}\n\nCurrent question: {request.message}"
-                
-                # Save user message immediately (best-effort)
+                await set_summary_job_result(job_id, result)
+            except Exception as e:
+                logger.exception("Async summary job failed: %s", e)
+                # If the job was cancelled, keep status as 'cancelled'
                 try:
-                    await add_message(
-                        session_id=session_id,
-                        role="user",
-                        content=request.message,
-                        metadata={"user_id": request.user_id}
-                    )
-                except Exception as e:
-                    logger.warning("Failed to persist user message; continuing stream: %s", e)
-                
-                full_response = ""
-                # Register live retrieval events listener for this session (graceful fallback)
-                retrieval_queue = None
-                guided_task = None
-                try:
-                    retrieval_queue = register_retrieval_listener(session_id)
-                    logger.info(f"Registered retrieval listener for session {session_id}, queue={retrieval_queue}")
-                except Exception as e:
-                    logger.error(f"Failed to register retrieval listener: {e}")
-                    retrieval_queue = None
-                
-                # Determine if mock streaming mode is enabled
-                use_mock = False
-                try:
-                    use_mock = bool(
-                        (getattr(request, "metadata", {}) or {}).get("mock_stream")
-                        or (getattr(request, "metadata", {}) or {}).get("mock")
-                        or os.getenv("MOCK_STREAM") == "1"
-                    )
+                    if await is_summary_job_cancelled(job_id):
+                        await update_summary_job_status(job_id, "cancelled", error=str(e))
+                    else:
+                        await update_summary_job_status(job_id, "error", error=str(e))
                 except Exception:
-                    use_mock = False
-
-                # Optionally force Enhanced Graph → Vector retrieval to run and emit retrieval_step events
-                force_guided = False
-                try:
-                    force_guided = bool(
-                        ((getattr(request, "metadata", {}) or {}).get("force_guided"))
-                        or os.getenv("FORCE_GUIDED_RETRIEVAL") == "1"
-                    )
-                except Exception:
-                    force_guided = os.getenv("FORCE_GUIDED_RETRIEVAL") == "1"
-
-                if force_guided and not use_mock:
-                    async def _run_enhanced_retrieval():
-                        try:
-                            retriever = EnhancedRetriever()
-                            config = {
-                                "use_graph": True,
-                                "use_vector": True,
-                                "use_query_expansion": True,
-                                "vector_limit": 20,
-                                "collection_ids": prefs.get("collection_ids"),
-                                "document_ids": prefs.get("document_ids"),
-                                "chunk_ids": prefs.get("chunk_ids"),
-                            }
-                            # This will emit granular retrieval_step events via emit_retrieval_event
-                            await retriever.retrieve(
-                                query=request.message,
-                                session_id=session_id,
-                                config=config,
-                            )
-                        except Exception as e:
-                            logger.warning(f"Forced guided retrieval failed: {e}")
-
+                    await update_summary_job_status(job_id, "error", error=str(e))
+
+        # Fire-and-forget
+        asyncio.create_task(_run_job())
+
+        return JSONResponse(status_code=202, content={
+            "job_id": job_id,
+            "status": "queued",
+            "document_id": document_id,
+            "summary_type": summary_type,
+        })
+    except Exception as e:
+        logger.error(f"Failed to start summary job: {e}")
+        raise HTTPException(status_code=500, detail=f"Failed to start job: {str(e)}")
+
+
+@app.get("/jobs/{job_id}/status")
+async def get_job_status(job_id: str):
+    job = await get_summary_job(job_id)
+    if not job:
+        raise HTTPException(status_code=404, detail="Job not found")
+    # Do not include the full result here to keep polling payload small
+    job.pop("result", None)
+    # Normalize keys for client compatibility
+    job["job_id"] = job.pop("id")
+    return job
+
+
+@app.get("/jobs/{job_id}/result")
+async def get_job_result(job_id: str):
+    job = await get_summary_job(job_id)
+    if not job:
+        raise HTTPException(status_code=404, detail="Job not found")
+    if job.get("status") != "done":
+        return JSONResponse(status_code=202, content={
+            "job_id": job_id,
+            "status": job.get("status"),
+            "error": job.get("error"),
+        })
+    return {
+        "job_id": job.get("id", job_id),
+        "status": job.get("status"),
+        "result": job.get("result"),
+    }
+
+
+@app.post("/jobs/{job_id}/cancel")
+async def cancel_job(job_id: str):
+    ok = await cancel_summary_job(job_id)
+    if not ok:
+        raise HTTPException(status_code=404, detail="Job not found or cannot cancel")
+    return {"job_id": job_id, "cancelled": True}
+
+
+@app.get("/documents/{document_id}/summary/{summary_type}")
+async def get_dbr_summary_typed(document_id: str, summary_type: str):
+    """
+    Generate a typed summary of a DBR document.
+    Convenience endpoint for specific summary types.
+    """
+    from fastapi import Request
+    import json
+    
+    # Create a mock request object with the summary type
+    class MockRequest:
+        async def json(self):
+            return {"summary_type": summary_type, "include_context": True}
+    
+    return await generate_dbr_summary(document_id, MockRequest())
+
+
+@app.get("/documents/{document_id}/summaries")
+async def list_cached_summaries(document_id: str):
+    """
+    List all cached summaries for a document.
+    """
+    try:
+        from .db_utils import list_document_summaries
+        
+        summaries = await list_document_summaries(document_id)
+        return {
+            "document_id": document_id,
+            "cached_summaries": summaries,
+            "total_count": len(summaries)
+        }
+        
+    except Exception as e:
+        logger.error(f"Failed to list cached summaries: {e}")
+        raise HTTPException(status_code=500, detail=f"Failed to list summaries: {str(e)}")
+
+
+@app.delete("/documents/{document_id}/summaries")
+async def clear_document_summaries(document_id: str, summary_type: str = None):
+    """
+    Clear cached summaries for a document.
+    Query parameter summary_type can specify which type to clear, or clear all if omitted.
+    """
+    try:
+        from .db_utils import delete_summary
+        
+        success = await delete_summary(document_id, summary_type)
+        if success:
+            message = f"Cleared {summary_type or 'all'} summaries for document {document_id}"
+            return {"message": message, "success": True}
+        else:
+            raise HTTPException(status_code=500, detail="Failed to clear summaries")
+            
+    except Exception as e:
+        logger.error(f"Failed to clear summaries: {e}")
+        raise HTTPException(status_code=500, detail=f"Failed to clear summaries: {str(e)}")
+
+
+@app.get("/summaries/statistics")
+async def get_summary_cache_statistics():
+    """
+    Get statistics about the summary cache.
+    """
+    try:
+        from .db_utils import get_summary_statistics
+        
+        stats = await get_summary_statistics()
+        return {
+            "cache_statistics": stats,
+            "cache_enabled": True
+        }
+        
+    except Exception as e:
+        logger.error(f"Failed to get summary statistics: {e}")
+        raise HTTPException(status_code=500, detail=f"Failed to get statistics: {str(e)}")
+
+
+@app.post("/upload")
+async def upload_document(file: UploadFile = File(...)):
+    """Upload and ingest document endpoint."""
+    if not INGESTION_AVAILABLE:
+        raise HTTPException(
+            status_code=503,
+            detail="Document ingestion pipeline is not available"
+        )
+    
+    try:
+        # Validate file type
+        allowed_extensions = {'.txt', '.md', '.pdf', '.doc', '.docx', '.xls', '.xlsx', '.csv', '.tsv'}
+        file_extension = os.path.splitext(file.filename)[1].lower() if file.filename else ''
+        
+        if file_extension not in allowed_extensions:
+            raise HTTPException(
+                status_code=400, 
+                detail=f"File type {file_extension} not supported. Allowed: {', '.join(allowed_extensions)}"
+            )
+        
+        # Stream upload to disk with configurable size limit (default 200MB)
+        try:
+            max_mb = int(os.getenv("MAX_UPLOAD_MB", "200"))
+        except Exception:
+            max_mb = 200
+        max_size = max_mb * 1024 * 1024
+        
+        # Create temporary directory for processing
+        with tempfile.TemporaryDirectory() as temp_dir:
+            temp_file_path = Path(temp_dir) / file.filename
+            
+            # Write the uploaded file to disk in chunks to avoid high memory usage
+            size_bytes = 0
+            with open(temp_file_path, 'wb') as temp_file:
+                chunk_size = 8 * 1024 * 1024  # 8MB
+                while True:
+                    chunk = await file.read(chunk_size)
+                    if not chunk:
+                        break
+                    size_bytes += len(chunk)
+                    if size_bytes > max_size:
+                        raise HTTPException(
+                            status_code=413,
+                            detail=f"File too large. Maximum size is {max_mb}MB, got {size_bytes / 1024 / 1024:.1f}MB"
+                        )
+                    temp_file.write(chunk)
+
+            # Convert to Markdown using converter (handles pdf/docx/xlsx/etc.)
+            try:
+                md_text, conv_meta = convert_to_markdown(str(temp_file_path))
+            except Exception as e:
+                logger.exception("Conversion to markdown failed: %s", e)
+                raise HTTPException(status_code=500, detail="Failed to convert file to markdown")
+            if not md_text or not md_text.strip():
+                raise HTTPException(status_code=400, detail="No extractable text content found in the uploaded file")
+
+            # Write markdown to a file that the ingestion pipeline will pick up
+            md_name = f"{Path(file.filename).stem}.md"
+            md_path = Path(temp_dir) / md_name
+            with open(md_path, 'w', encoding='utf-8') as f_md:
+                f_md.write(md_text)
+            
+            # Pre-ingestion diagnostics: list markdown files in staging
+            found_md = sorted(glob.glob(str(Path(temp_dir) / "**/*.md"), recursive=True))
+
+            # Create ingestion configuration (only supported fields)
+            config = IngestionConfig(
+                chunk_size=int(os.getenv("CHUNK_SIZE", "800")),
+                chunk_overlap=int(os.getenv("CHUNK_OVERLAP", "150")),
+                max_chunk_size=int(os.getenv("MAX_CHUNK_SIZE", "1500")),
+                use_semantic_splitting=os.getenv("USE_SEMANTIC_SPLITTING", "1") not in ("0", "false", "False"),
+                extract_entities=os.getenv("EXTRACT_ENTITIES", "1") not in ("0", "false", "False"),
+                skip_graph_building=os.getenv("INGESTION_SKIP_GRAPH_BUILDING", "0") in ("1", "true", "True"),
+            )
+            
+            # Initialize ingestion pipeline
+            pipeline = DocumentIngestionPipeline(
+                config=config,
+                documents_folder=str(temp_dir),
+                clean_before_ingest=False
+            )
+            
+            # Process the document with optional global timeout
+            try:
+                global_timeout = float(os.getenv("INGEST_GLOBAL_TIMEOUT", "0"))
+            except Exception:
+                global_timeout = 0.0
+            if global_timeout > 0:
+                results = await asyncio.wait_for(pipeline.ingest_documents(), timeout=global_timeout)
+            else:
+                results = await pipeline.ingest_documents()
+
+            # Check if results were successful (successful if document_id is not empty and no errors)
+            successful_results = [r for r in results if r.document_id and len(r.errors) == 0]
+            failed_results = [r for r in results if not r.document_id or len(r.errors) > 0]
+
+            if not successful_results:
+                # Return diagnostics to help identify conversion/ingestion issues
+                diag = {
+                    "message": "Document processing failed: No results returned",
+                    "converted_markdown_chars": len(md_text or ""),
+                    "found_markdown_files": found_md,
+                    "ingestion_errors": [err for r in failed_results for err in (r.errors or [])],
+                }
+                logger.warning("Upload diagnostics: %s", diag)
+                raise HTTPException(status_code=500, detail=diag)
+            
+            # Aggregate statistics from all successful results
+            total_chunks = sum(r.chunks_created for r in successful_results)
+            total_entities = sum(r.entities_extracted for r in successful_results)
+            total_relationships = sum(r.relationships_created for r in successful_results)
+            total_processing_time = sum(r.processing_time_ms for r in successful_results)
+            
+            logger.info(f"Successfully ingested document: {file.filename}")
+            
+            return {
+                "success": True,
+                "message": f"File {file.filename} uploaded and processed successfully",
+                "filename": file.filename,
+                "size": size_bytes,
+                "converted_markdown_chars": len(md_text or ""),
+                "found_markdown_files": found_md,
+                "documents_processed": len(successful_results),
+                "chunks_created": total_chunks,
+                "embeddings_created": total_chunks,  # Each chunk gets an embedding
+                "graph_entities": total_entities,
+                "graph_relationships": total_relationships,
+                "processing_time_ms": total_processing_time,
+                "failed_documents": len(failed_results)
+            }
+        
+    except HTTPException:
+        raise
+    except Exception as e:
+        logger.error(f"File upload and ingestion failed: {e}")
+        raise HTTPException(status_code=500, detail=f"Upload failed: {str(e)}")
+
+
+@app.post("/upload_async")
+async def upload_document_async(file: UploadFile = File(...)):
+    """Asynchronous upload endpoint.
+
+    Saves the uploaded file to a staging directory and immediately returns 202,
+    then converts + ingests in a background task to avoid long-running requests
+    that can time out at proxies (e.g., Replit gateway).
+    """
+    if not INGESTION_AVAILABLE:
+        raise HTTPException(
+            status_code=503,
+            detail="Document ingestion pipeline is not available"
+        )
+
+    try:
+        allowed_extensions = {'.txt', '.md', '.pdf', '.doc', '.docx', '.xls', '.xlsx', '.csv', '.tsv'}
+        original_name = file.filename or "upload.bin"
+        file_extension = os.path.splitext(original_name)[1].lower()
+
+        if file_extension not in allowed_extensions:
+            raise HTTPException(
+                status_code=400,
+                detail=f"File type {file_extension} not supported. Allowed: {', '.join(allowed_extensions)}"
+            )
+
+        try:
+            max_mb = int(os.getenv("MAX_UPLOAD_MB", "200"))
+        except Exception:
+            max_mb = 200
+        max_size = max_mb * 1024 * 1024
+
+        # Persist staging dir across background task lifecycle
+        staging_dir = tempfile.mkdtemp(prefix="rag_upload_")
+        temp_file_path = Path(staging_dir) / original_name
+
+        # Stream write uploaded file
+        size_bytes = 0
+        with open(temp_file_path, 'wb') as temp_file:
+            chunk_size = 8 * 1024 * 1024  # 8MB
+            while True:
+                chunk = await file.read(chunk_size)
+                if not chunk:
+                    break
+                size_bytes += len(chunk)
+                if size_bytes > max_size:
+                    # Cleanup and abort
                     try:
-                        guided_task = asyncio.create_task(_run_enhanced_retrieval())
-                    except Exception:
-                        guided_task = None
-
-                if use_mock:
-                    # Emit mock staged retrieval events (guided_retrieval: graph → vector)
-                    async def _emit_mock_retrieval_events():
-                        try:
-                            # Orchestrator start
-                            await emit_retrieval_event(session_id, {
-                                "type": "retrieval",
-                                "event": "start",
-                                "tool": "guided_retrieval",
-                                "args": {"query": request.message, "limit": 5}
-                            })
-
-                            # Graph stage
-                            await emit_retrieval_event(session_id, {
-                                "type": "retrieval",
-                                "event": "start",
-                                "tool": "guided_retrieval",
-                                "stage": "graph"
-                            })
-                            await asyncio.sleep(0.05)
-                            mock_graph = [
-                                {"fact": "Company X acquired Startup Y in 2023", "uuid": "g-1"},
-                                {"fact": "Startup Y builds vector databases", "uuid": "g-2"}
-                            ]
-                            await emit_retrieval_event(session_id, {
-                                "type": "retrieval",
-                                "event": "results",
-                                "tool": "guided_retrieval",
-                                "stage": "graph",
-                                "results": mock_graph
-                            })
-                            await emit_retrieval_event(session_id, {
-                                "type": "retrieval",
-                                "event": "end",
-                                "tool": "guided_retrieval",
-                                "stage": "graph",
-                                "count": len(mock_graph),
-                                "elapsed_ms": 60
-                            })
-
-                            # Vector stage
-                            await emit_retrieval_event(session_id, {
-                                "type": "retrieval",
-                                "event": "start",
-                                "tool": "guided_retrieval",
-                                "stage": "vector",
-                                "args": {"limit": 5}
-                            })
-                            await asyncio.sleep(0.05)
-                            mock_vector = [
-                                {"content": "Mock result A", "score": 0.91, "document_title": "Doc A", "document_source": "mock", "chunk_id": "mock-a"},
-                                {"content": "Mock result B", "score": 0.83, "document_title": "Doc B", "document_source": "mock", "chunk_id": "mock-b"}
-                            ]
-                            await emit_retrieval_event(session_id, {
-                                "type": "retrieval",
-                                "event": "results",
-                                "tool": "guided_retrieval",
-                                "stage": "vector",
-                                "results": mock_vector
-                            })
-                            await emit_retrieval_event(session_id, {
-                                "type": "retrieval",
-                                "event": "end",
-                                "tool": "guided_retrieval",
-                                "stage": "vector",
-                                "count": len(mock_vector),
-                                "elapsed_ms": 70
-                            })
-
-                            # Orchestrator end
-                            await emit_retrieval_event(session_id, {
-                                "type": "retrieval",
-                                "event": "end",
-                                "tool": "guided_retrieval",
-                                "count": len(mock_graph) + len(mock_vector),
-                                "elapsed_ms": 140
-                            })
-                        except Exception:
-                            # Never let mock emissions break streaming
-                            pass
-
-                    try:
-                        asyncio.create_task(_emit_mock_retrieval_events())
+                        shutil.rmtree(staging_dir, ignore_errors=True)
                     except Exception:
                         pass
-
-                    # Stream mock token chunks
-                    for chunk in ["This ", "is ", "a ", "mock ", "stream ", "response."]:
-                        await asyncio.sleep(0.05)
-                        yield f"data: {json.dumps({'type': 'text', 'content': chunk})}\n\n"
-                        full_response += chunk
-                        # Drain any pending retrieval events and stream them
-                        if retrieval_queue is not None:
-                            try:
-                                while True:
-                                    ev = retrieval_queue.get_nowait()
-                                    yield f"data: {json.dumps({'type': 'retrieval', 'session_id': session_id, 'data': ev})}\n\n"
-                            except asyncio.QueueEmpty:
-                                pass
-
-                    # No tool calls when in mock mode
-                    tools_used = []
-                else:
-                    # Stream using agent.iter() pattern
-                    async with rag_agent.iter(full_prompt, deps=deps) as run:
-                        async for node in run:
-                            if rag_agent.is_model_request_node(node):
-                                # Stream tokens from the model
-                                async with node.stream(run.ctx) as request_stream:
-                                    async for event in request_stream:
-                                        from pydantic_ai.messages import PartStartEvent, PartDeltaEvent, TextPartDelta
-                                        
-                                        if isinstance(event, PartStartEvent) and event.part.part_kind == 'text':
-                                            delta_content = _sanitize_generated_text(event.part.content)
-                                            yield f"data: {json.dumps({'type': 'text', 'content': delta_content})}\n\n"
-                                            full_response += delta_content
-                                            
-                                            # Drain any pending retrieval events and stream them
-                                            if retrieval_queue is not None:
-                                                try:
-                                                    while True:
-                                                        ev = retrieval_queue.get_nowait()
-                                                        yield f"data: {json.dumps({'type': 'retrieval', 'session_id': session_id, 'data': ev})}\n\n"
-                                                except asyncio.QueueEmpty:
-                                                    pass
-                                            
-                                        elif isinstance(event, PartDeltaEvent) and isinstance(event.delta, TextPartDelta):
-                                            delta_content = _sanitize_generated_text(event.delta.content_delta)
-                                            yield f"data: {json.dumps({'type': 'text', 'content': delta_content})}\n\n"
-                                            full_response += delta_content
-                                            
-                                            # Drain any pending retrieval events and stream them
-                                            if retrieval_queue is not None:
-                                                try:
-                                                    while True:
-                                                        ev = retrieval_queue.get_nowait()
-                                                        yield f"data: {json.dumps({'type': 'retrieval', 'session_id': session_id, 'data': ev})}\n\n"
-                                                except asyncio.QueueEmpty:
-                                                    pass
-                    
-                    # Extract tools used from the final result
-                    result = run.result
-                    
-                    # Fallback: if no token chunks were streamed but we have a final result,
-                    # emit it as a single text event so the client gets an answer.
+                    raise HTTPException(
+                        status_code=413,
+                        detail=f"File too large. Maximum size is {max_mb}MB, got {size_bytes / 1024 / 1024:.1f}MB"
+                    )
+                temp_file.write(chunk)
+
+        # Create an ingest job and return job_id immediately
+        job_id = str(uuid.uuid4())
+        INGEST_JOBS[job_id] = {
+            "status": "queued",
+            "error": None,
+            "result": None,
+            "filename": original_name,
+            "size": size_bytes,
+            "stage": "queued",
+            "created_at": datetime.utcnow().isoformat(),
+            "updated_at": datetime.utcnow().isoformat(),
+        }
+
+        async def _process_async_upload():
+            """Background task to convert to markdown and ingest, then cleanup."""
+            try:
+                # Mark running
+                try:
+                    job = INGEST_JOBS.get(job_id)
+                    if job is not None:
+                        job["status"] = "running"
+                        job["updated_at"] = datetime.utcnow().isoformat()
+                except Exception:
+                    pass
+
+                # Stage: converting
+                try:
+                    job = INGEST_JOBS.get(job_id)
+                    if job is not None:
+                        job["stage"] = "converting"
+                        job["updated_at"] = datetime.utcnow().isoformat()
+                except Exception:
+                    pass
+                # Convert to Markdown
+                try:
+                    md_text, conv_meta = convert_to_markdown(str(temp_file_path))
+                except Exception as e:
+                    logger.exception("Conversion to markdown failed (async): %s", e)
                     try:
-                        final_text = getattr(result, "data", None)
-                        if (not full_response.strip()) and isinstance(final_text, str) and final_text.strip():
-                            yield f"data: {json.dumps({'type': 'text', 'content': final_text})}\n\n"
-                            full_response += final_text
+                        job = INGEST_JOBS.get(job_id)
+                        if job is not None:
+                            job["status"] = "error"
+                            job["error"] = f"conversion_failed: {e}"
+                            job["updated_at"] = datetime.utcnow().isoformat()
                     except Exception:
                         pass
-
-                    tools_used = extract_tool_calls(result)
-
-                    # If we launched guided retrieval, give it a brief moment to finish and flush events
-                    if guided_task is not None:
-                        try:
-                            await asyncio.wait_for(guided_task, timeout=1.0)
-                        except Exception:
-                            pass
-
-                    # Final drain of retrieval events to ensure 'complete' and 'summary' reach the client
-                    if retrieval_queue is not None:
-                        try:
-                            while True:
-                                ev = retrieval_queue.get_nowait()
-                                yield f"data: {json.dumps({'type': 'retrieval', 'session_id': session_id, 'data': ev})}\n\n"
-                        except asyncio.QueueEmpty:
-                            pass
-                
-                # Final drain of retrieval events after model finished
-                if retrieval_queue is not None:
+                    return
+                if not md_text or not md_text.strip():
+                    logger.warning("No extractable text found in async upload: %s", original_name)
                     try:
-                        while True:
-                            ev = retrieval_queue.get_nowait()
-                            yield f"data: {json.dumps({'type': 'retrieval', 'session_id': session_id, 'data': ev})}\n\n"
-                    except asyncio.QueueEmpty:
+                        job = INGEST_JOBS.get(job_id)
+                        if job is not None:
+                            job["status"] = "error"
+                            job["error"] = "no_text_extracted"
+                            job["updated_at"] = datetime.utcnow().isoformat()
+                    except Exception:
                         pass
-
-                # Send tools used information
-                if tools_used:
-                    tools_data = [
-                        {
-                            "tool_name": tool.tool_name,
-                            "args": tool.args,
-                            "tool_call_id": tool.tool_call_id
-                        }
-                        for tool in tools_used
-                    ]
-                    yield f"data: {json.dumps({'type': 'tools', 'tools': tools_data})}\n\n"
-                
-                # Optionally build and stream a live knowledge graph payload
-                graph_included = False
-                live_graph = None
+                    return
+
+                md_name = f"{Path(original_name).stem}.md"
+                md_path = Path(staging_dir) / md_name
+                with open(md_path, 'w', encoding='utf-8') as f_md:
+                    f_md.write(md_text)
+
+                # Stage: converted
                 try:
-                    wants_graph = "graph" in (request.message or "").lower()
-                    used_graph_tool = any(
-                        getattr(t, "tool_name", "").lower().find("graph") != -1 for t in tools_used
-                    )
-                    if wants_graph or used_graph_tool:
-                        live_graph = await build_live_graph_payload(request.message, tools_used)
-                        if live_graph and (live_graph.get("nodes") or live_graph.get("edges")):
-                            # Stream the graph payload as its own SSE event
-                            yield f"data: {json.dumps({'type': 'graph', 'graph': live_graph})}\n\n"
-                            graph_included = True
-                except Exception:
-                    # Never block streaming on graph construction issues
-                    pass
-                
-                # If we attached a graph, adjust the assistant message to acknowledge it
-                if graph_included:
-                    try:
-                        safe_response = full_response or ""
-                        lower_resp = safe_response.lower()
-                        negative_phrases = [
-                            "unable to generate a visual graph",
-                            "cannot generate a visual graph",
-                            "can not generate a visual graph",
-                            "unable to generate a graph",
-                            "cannot generate a graph",
-                            "can not generate a graph",
-                            "i am unable to generate a graph",
-                            "i cannot generate a graph",
-                            "i'm unable to generate a graph",
-                        ]
-                        for phrase in negative_phrases:
-                            if phrase in lower_resp:
-                                idx = lower_resp.find(phrase)
-                                safe_response = (
-                                    safe_response[:idx]
-                                    + "I've generated an interactive knowledge graph below."
-                                    + safe_response[idx + len(phrase):]
-                                )
-                                lower_resp = safe_response.lower()
-                        if "knowledge graph" not in lower_resp:
-                            safe_response = (
-                                "I've generated an interactive knowledge graph below.\n\n"
-                                + safe_response
-                            )
-                        response_for_save = safe_response
-                    except Exception:
-                        # Do not fail the stream due to message post-processing
-                        pass
-                else:
-                    response_for_save = full_response
-
-                # Save assistant message after streaming completes (best-effort)
-                try:
-                    await add_message(
-                        session_id=session_id,
-                        role="assistant",
-                        content=response_for_save,
-                        metadata={"user_id": request.user_id}
-                    )
-                except Exception as e:
-                    logger.warning("Failed to persist assistant message; continuing: %s", e)
-
-                # Final end event
-                yield f"data: {json.dumps({'type': 'end'})}\n\n"
-            except Exception as e:
-                # Stream error event and end
-                yield f"data: {json.dumps({'type': 'error', 'error': str(e)})}\n\n"
-                yield f"data: {json.dumps({'type': 'end'})}\n\n"
-            finally:
-                # Ensure we always unregister the retrieval listener
-                try:
-                    if retrieval_queue is not None:
-                        unregister_retrieval_listener(session_id, retrieval_queue)
+                    job = INGEST_JOBS.get(job_id)
+                    if job is not None:
+                        job["stage"] = "converted"
+                        job["updated_at"] = datetime.utcnow().isoformat()
                 except Exception:
                     pass
-        
-        return StreamingResponse(
-            generate_stream(),
-            media_type="text/event-stream",
-            headers={
-                "Cache-Control": "no-cache",
-                "Connection": "keep-alive",
-                "Content-Type": "text/event-stream"
-            }
-        )
-        
-    except Exception as e:
-        logger.error(f"Streaming chat failed: {e}")
-        raise HTTPException(status_code=500, detail=str(e))
-
-
-@app.post("/proposals/{proposal_id}/generate/stream")
-async def proposal_generate_stream(proposal_id: str, request: ProposalGenerateRequest):
-    """Stream generation of a proposal section with retrieval SSE events."""
-    try:
-        # Ensure proposal exists and fetch context
-        proposal = await get_proposal_db(proposal_id)
-        if not proposal:
-            raise HTTPException(status_code=404, detail="Proposal not found")
-
-        # Build a context-rich prompt for the section (include example style + draft excerpt if available)
-        meta = request.metadata or {}
-        import json as _json
-        pmeta = proposal.get("metadata", {}) or {}
-        example = pmeta.get("example_analysis") or {}
-        style_prompt = example.get("style_prompt") or ""
-        phrase_bank = example.get("phrase_bank") or []
-        example_outline = [s.get("title") for s in (example.get("sections") or []) if isinstance(s, dict) and s.get("title")]
-        draft_text = pmeta.get("draft_text") or ""
-        draft_excerpt_chars = int(os.getenv("DRAFT_EXCERPT_CHARS", "1500"))
-        
-        # Local helpers to guard against binary/gibberish content leaking into prompts/outputs
-        import re as _re
-        def _looks_like_binary_text(text: str) -> bool:
-            if not text:
-                return False
-            t = str(text).strip()
-            if any(m in t[:300] for m in ("%PDF-", "startxref", "endobj", "/XRef", "FlateDecode")):
-                return True
-            allowed = _re.compile(r"[\w\s\.,;:'\-\(\)\[\]/&%]", _re.UNICODE)
-            total = len(t)
-            if total >= 24:
-                allowed_count = sum(1 for ch in t if allowed.match(ch))
-                if allowed_count / max(1, total) < 0.7:
-                    return True
-            if any(len(tok) > 120 for tok in t.split()):
-                return True
-            return False
-
-        def _sanitize_generated_text(s: str) -> str:
-            if not s:
-                return s
-            # Drop typical PDF markers/objects and compressed-looking segments
-            patterns = [r"%PDF-[^\n]*\n", r"\bstartxref\b.*", r"\bendobj\b", r"/XRef", r"FlateDecode", r"\bobj\b <<[^>]*>>", r"\bxref\b[\s\S]*?\bendstream\b"]
-            out = s
-            for pat in patterns:
-                out = _re.sub(pat, "", out, flags=_re.IGNORECASE)
-            return out
-
-        draft_excerpt = (draft_text[:draft_excerpt_chars] + ("…" if len(draft_text) > draft_excerpt_chars else "")) if draft_text else ""
-        if _looks_like_binary_text(draft_excerpt):
-            draft_excerpt = ""
-
-        context_lines = [
-            f"You are drafting the '{request.section_title}' section of a professional proposal.",
-            "STRICT SCOPE: Only use information found in the retrieved sources that are in-scope for this proposal (selected documents/collections). Do not use outside knowledge or prior training. If retrieval yields nothing relevant, respond with: 'No relevant regulatory content found for this section.'",
-            "Use the client/project context below. Cite regulatory claims with inline markers like [1], [2] and ground them in retrieved sources.",
-            "If evidence is insufficient for any claim, clearly mark it with 'REQUIRES REVIEW' and do not invent content.",
-            "Never output any PDF/binary markers (e.g., %PDF-, endobj, startxref, FlateDecode).",
-            "Write clear, structured prose suitable for export.",
-            "",
-            "Client fields:",
-            _json.dumps(proposal.get("client_fields", {}), indent=2),
-            "",
-            "Project fields:",
-            _json.dumps(proposal.get("project_fields", {}), indent=2),
-        ]
-        if style_prompt:
-            context_lines += ["", style_prompt]
-        if phrase_bank:
-            context_lines += ["", f"Preferred phrases (from example): {', '.join(phrase_bank[:12])}"]
-        if example_outline:
-            context_lines += ["", "Example outline titles:", " - " + "\n - ".join(example_outline[:15])]
-        if draft_excerpt:
-            context_lines += ["", "Draft excerpt:", draft_excerpt]
-        if request.section_instructions:
-            context_lines += ["", "Section instructions:", request.section_instructions]
-        full_prompt = "\n".join(context_lines)
-
-        # Reuse chat session utilities
-        # Default to proposal-scoped regulatory docs if caller didn't specify
+
+                # Pre-ingestion diagnostics
+                found_md = sorted(glob.glob(str(Path(staging_dir) / "**/*.md"), recursive=True))
+
+                # Ingestion config
+                config = IngestionConfig(
+                    chunk_size=int(os.getenv("CHUNK_SIZE", 800)),
+                    chunk_overlap=int(os.getenv("CHUNK_OVERLAP", 150)),
+                    max_chunk_size=int(os.getenv("MAX_CHUNK_SIZE", 1500)),
+                    embedding_model=os.getenv("EMBEDDING_MODEL", "text-embedding-004"),
+                    vector_dimension=int(os.getenv("VECTOR_DIMENSION", 768)),
+                    llm_choice=os.getenv("INGESTION_LLM_CHOICE", os.getenv("LLM_CHOICE", "gemini-1.5-flash")),
+                    enable_graph=True,
+                    clean_before_ingest=False,
+                )
+
+                pipeline = DocumentIngestionPipeline(
+                    config=config,
+                    documents_folder=staging_dir,
+                    clean_before_ingest=False,
+                )
+
+                results = await pipeline.ingest_documents()
+                successful_results = [r for r in results if r.document_id and len(r.errors) == 0]
+                failed_results = [r for r in results if not r.document_id or len(r.errors) > 0]
+
+                if successful_results:
+                    logger.info(
+                        "Async upload ingested %d document(s) (chunks=%d) for %s",
+                        len(successful_results),
+                        sum(r.chunks_created for r in successful_results),
+                        original_name,
+                    )
+                else:
+                    logger.warning("Async upload produced no successful results for %s; errors=%s; found_md=%s",
+                                   original_name,
+                                   [err for r in failed_results for err in (r.errors or [])],
+                                   found_md)
+            except Exception as e:
+                logger.exception("Async upload processing failed: %s", e)
+            finally:
+                # Cleanup staging dir
+                try:
+                    shutil.rmtree(staging_dir, ignore_errors=True)
+                except Exception:
+                    pass
+
+        # Kick off background processing and return immediately
+        asyncio.create_task(_process_async_upload())
+
+        return JSONResponse(status_code=202, content={
+            "success": True,
+            "status": "queued",
+            "filename": original_name,
+            "size": size_bytes,
+            "job_id": job_id,
+        })
+
+    except HTTPException:
+        raise
+    except Exception as e:
+        logger.error(f"File async upload scheduling failed: {e}")
+        raise HTTPException(status_code=500, detail=f"Upload scheduling failed: {str(e)}")
+
+
+@app.post("/uploads/initiate")
+async def initiate_multipart_upload(request: Request):
+    """Initiate a multipart upload session for large files.
+
+    Body JSON:
+      - filename: original filename
+      - total_parts: expected number of chunks (int)
+    """
+    try:
+        body = await request.json()
+        filename = (body.get("filename") or "upload.bin").strip()
+        total_parts = int(body.get("total_parts"))
+        if not filename or total_parts <= 0:
+            raise HTTPException(status_code=400, detail="filename and total_parts are required")
+
+        # Create staging dir for this session
+        staging_dir = tempfile.mkdtemp(prefix="rag_mpu_")
+        upload_id = str(uuid.uuid4())
+        UPLOAD_SESSIONS[upload_id] = {
+            "filename": filename,
+            "total_parts": total_parts,
+            "staging_dir": staging_dir,
+            "created_at": datetime.utcnow().isoformat(),
+        }
+        return {"upload_id": upload_id}
+    except HTTPException:
+        raise
+    except Exception as e:
+        logger.exception("Failed to initiate multipart upload: %s", e)
+        raise HTTPException(status_code=500, detail="Failed to initiate upload")
+
+
+@app.post("/uploads/{upload_id}/part")
+async def upload_multipart_part(upload_id: str, index: int = Form(...), chunk: UploadFile = File(...)):
+    """Upload a single part for a multipart upload session.
+
+    Accepts multipart/form-data with fields:
+      - index: 0-based part index
+      - chunk: file part payload
+    """
+    session = UPLOAD_SESSIONS.get(upload_id)
+    if not session:
+        raise HTTPException(status_code=404, detail="Upload session not found")
+    try:
+        staging_dir = session["staging_dir"]
+        total_parts = int(session.get("total_parts") or 0)
+        if index < 0 or (total_parts and index >= total_parts):
+            raise HTTPException(status_code=400, detail="Invalid part index")
+
+        part_path = Path(staging_dir) / f"part_{index:06d}"
+        # Write part to disk
+        size_bytes = 0
+        with open(part_path, "wb") as f:
+            while True:
+                data = await chunk.read(8 * 1024 * 1024)
+                if not data:
+                    break
+                size_bytes += len(data)
+                f.write(data)
+        return {"ok": True, "index": index, "size": size_bytes}
+    except HTTPException:
+        raise
+    except Exception as e:
+        logger.exception("Failed to write multipart part: %s", e)
+        raise HTTPException(status_code=500, detail="Failed to write part")
+
+
+@app.post("/uploads/{upload_id}/complete")
+async def complete_multipart_upload(upload_id: str):
+    """Complete multipart upload: stitch parts and start async ingestion."""
+    session = UPLOAD_SESSIONS.get(upload_id)
+    if not session:
+        raise HTTPException(status_code=404, detail="Upload session not found")
+    staging_dir = session["staging_dir"]
+    filename = session["filename"]
+    total_parts = int(session.get("total_parts") or 0)
+
+    try:
+        staging = Path(staging_dir)
+        # Validate parts
+        parts = sorted(staging.glob("part_*"))
+        if total_parts and len(parts) != total_parts:
+            raise HTTPException(status_code=400, detail=f"Expected {total_parts} parts, got {len(parts)}")
+
+        assembled_path = staging / filename
+        # Stitch parts
+        with open(assembled_path, "wb") as out_f:
+            for p in parts:
+                with open(p, "rb") as in_f:
+                    shutil.copyfileobj(in_f, out_f, length=8 * 1024 * 1024)
+
+        # Background processing similar to /upload_async
+        # Create an ingest job for this session
+        job_id = str(uuid.uuid4())
+        INGEST_JOBS[job_id] = {
+            "status": "queued",
+            "error": None,
+            "result": None,
+            "filename": filename,
+            "stage": "queued",
+            "created_at": datetime.utcnow().isoformat(),
+            "updated_at": datetime.utcnow().isoformat(),
+        }
+
+        async def _process_assembled():
+            try:
+                # Mark running
+                try:
+                    job = INGEST_JOBS.get(job_id)
+                    if job is not None:
+                        job["status"] = "running"
+                        job["updated_at"] = datetime.utcnow().isoformat()
+                except Exception:
+                    pass
+                # Stage: converting
+                try:
+                    job = INGEST_JOBS.get(job_id)
+                    if job is not None:
+                        job["stage"] = "converting"
+                        job["updated_at"] = datetime.utcnow().isoformat()
+                except Exception:
+                    pass
+                # Convert to markdown
+                md_text, conv_meta = convert_to_markdown(str(assembled_path))
+                if not md_text or not md_text.strip():
+                    logger.warning("No extractable text in assembled file %s", assembled_path)
+                    try:
+                        job = INGEST_JOBS.get(job_id)
+                        if job is not None:
+                            job["status"] = "error"
+                            job["stage"] = "error"
+                            job["error"] = "no_text_extracted"
+                            job["updated_at"] = datetime.utcnow().isoformat()
+                    except Exception:
+                        pass
+                    return
+                md_path = staging / f"{Path(filename).stem}.md"
+                with open(md_path, "w", encoding="utf-8") as f_md:
+                    f_md.write(md_text)
+
+                config = IngestionConfig(
+                    chunk_size=int(os.getenv("CHUNK_SIZE", 800)),
+                    chunk_overlap=int(os.getenv("CHUNK_OVERLAP", 150)),
+                    max_chunk_size=int(os.getenv("MAX_CHUNK_SIZE", 1500)),
+                    embedding_model=os.getenv("EMBEDDING_MODEL", "text-embedding-004"),
+                    vector_dimension=int(os.getenv("VECTOR_DIMENSION", 768)),
+                    llm_choice=os.getenv("INGESTION_LLM_CHOICE", os.getenv("LLM_CHOICE", "gemini-1.5-flash")),
+                    enable_graph=True,
+                    clean_before_ingest=False,
+                )
+                pipeline = DocumentIngestionPipeline(
+                    config=config,
+                    documents_folder=staging_dir,
+                    clean_before_ingest=False,
+                )
+                # Stage: ingesting
+                try:
+                    job = INGEST_JOBS.get(job_id)
+                    if job is not None:
+                        job["stage"] = "ingesting"
+                        job["updated_at"] = datetime.utcnow().isoformat()
+                except Exception:
+                    pass
+
+                results = await pipeline.ingest_documents()
+                ok = [r for r in results if getattr(r, "document_id", "") and len(getattr(r, "errors", []) or []) == 0]
+                try:
+                    job = INGEST_JOBS.get(job_id)
+                    if job is not None:
+                        job["status"] = "done"
+                        job["stage"] = "done"
+                        job["result"] = {"document_ids": [r.document_id for r in ok if r.document_id]}
+                        job["updated_at"] = datetime.utcnow().isoformat()
+                except Exception:
+                    pass
+            except Exception as e:
+                logger.exception("Multipart completion failed: %s", e)
+                try:
+                    job = INGEST_JOBS.get(job_id)
+                    if job is not None:
+                        job["status"] = "error"
+                        job["stage"] = "error"
+                        job["error"] = str(e)
+                        job["updated_at"] = datetime.utcnow().isoformat()
+                except Exception:
+                    pass
+            finally:
+                # Cleanup session and staging
+                try:
+                    shutil.rmtree(staging_dir, ignore_errors=True)
+                finally:
+                    UPLOAD_SESSIONS.pop(upload_id, None)
+
+        asyncio.create_task(_process_assembled())
+        return JSONResponse(status_code=202, content={"success": True, "status": "queued", "job_id": job_id})
+    except HTTPException:
+        raise
+    except Exception as e:
+        logger.exception("Failed to complete multipart upload: %s", e)
+        raise HTTPException(status_code=500, detail="Failed to complete upload")
+
+
+@app.get("/ingest/jobs/{job_id}/status")
+async def get_ingest_job_status(job_id: str):
+    """Return current status of an ingestion job created by upload_async or multipart complete."""
+    job = INGEST_JOBS.get(job_id)
+    if not job:
+        raise HTTPException(status_code=404, detail="job_not_found")
+    # Return a copy to avoid accidental mutation
+    return {
+        "job_id": job_id,
+        "status": job.get("status"),
+        "stage": job.get("stage"),
+        "error": job.get("error"),
+        "result": job.get("result"),
+        "filename": job.get("filename"),
+        "size": job.get("size"),
+        "created_at": job.get("created_at"),
+        "updated_at": job.get("updated_at"),
+    }
+
+
+@app.get("/ingest/jobs/{job_id}/result")
+async def get_ingest_job_result(job_id: str):
+    """Return job result when done. Returns 202 while still processing."""
+    job = INGEST_JOBS.get(job_id)
+    if not job:
+        raise HTTPException(status_code=404, detail="job_not_found")
+    status = (job.get("status") or "").lower()
+    if status == "done":
+        return {
+            "job_id": job_id,
+            "status": status,
+            "result": job.get("result") or {},
+        }
+    if status == "error":
+        return JSONResponse(status_code=500, content={
+            "job_id": job_id,
+            "status": status,
+            "error": job.get("error") or "unknown_error",
+        })
+    # queued or running
+    return JSONResponse(status_code=202, content={
+        "job_id": job_id,
+        "status": status or "queued",
+    })
+
+
+@app.get("/ingest/jobs")
+async def list_ingest_jobs(status: Optional[str] = None):
+    """List ingestion jobs (ephemeral, in-memory). Optional filter by status.
+
+    Query params:
+      - status: queued | running | done | error
+    """
+    try:
+        items = []
+        for jid, job in INGEST_JOBS.items():
+            if status and (job.get("status") or "").lower() != status.lower():
+                continue
+            items.append({
+                "job_id": jid,
+                "status": job.get("status"),
+                "stage": job.get("stage"),
+                "error": job.get("error"),
+                "result": job.get("result"),
+                "filename": job.get("filename"),
+                "size": job.get("size"),
+                "created_at": job.get("created_at"),
+                "updated_at": job.get("updated_at"),
+            })
+        # Sort newest first by created_at when available
         try:
-            if not (isinstance(meta.get("selectedDocuments"), list) and meta.get("selectedDocuments")):
-                try:
-                    regs = await list_proposal_documents_db(proposal_id, source_type="regulatory")
-                except Exception:
-                    regs = []
-                doc_ids = [d.get("id") for d in regs if isinstance(d, dict) and d.get("id")]
-                if doc_ids:
-                    meta["selectedDocuments"] = doc_ids
-                    meta["contextMode"] = "documents"
+            items.sort(key=lambda x: x.get("created_at") or "", reverse=True)
         except Exception:
             pass
-
-        chat_like = ChatRequest(
-            message=full_prompt,
-            session_id=None,
-            user_id=None,
-            metadata=meta,
-            search_type=request.search_type,
-        )
-        session_id = await get_or_create_session(chat_like)
-
-        async def generate_stream():
-            retrieval_queue = None
-            guided_task = None
-            full_response = ""
-            try:
-                yield f"data: {json.dumps({'type': 'session', 'session_id': session_id, 'proposal_id': proposal_id, 'section_title': request.section_title})}\n\n"
-
-                # Build search preferences from metadata (collections/documents scoping)
-                prefs: Dict[str, Any] = {}
-                if isinstance(meta.get("collection_ids"), list):
-                    prefs["collection_ids"] = meta.get("collection_ids")
-                if isinstance(meta.get("selectedCollections"), list):
-                    prefs["collection_ids"] = meta.get("selectedCollections")
-                if isinstance(meta.get("document_ids"), list):
-                    prefs["document_ids"] = meta.get("document_ids")
-                if isinstance(meta.get("selectedDocuments"), list):
-                    prefs["document_ids"] = meta.get("selectedDocuments")
-                # New: allow scoping to explicit chunk IDs
-                if isinstance(meta.get("chunk_ids"), list):
-                    prefs["chunk_ids"] = meta.get("chunk_ids")
-                if isinstance(meta.get("selectedChunks"), list):
-                    prefs["chunk_ids"] = meta.get("selectedChunks")
-
-                deps = AgentDependencies(
-                    session_id=session_id,
-                    user_id=None,
-                    search_preferences=prefs,
-                )
-
-                # Listen for retrieval events for this session
-                try:
-                    retrieval_queue = register_retrieval_listener(session_id)
-                except Exception:
-                    retrieval_queue = None
-
-                # Determine mock and force-guided flags
-                use_mock = False
-                try:
-                    use_mock = bool(meta.get("mock_stream") or meta.get("mock") or os.getenv("MOCK_STREAM") == "1")
-                except Exception:
-                    use_mock = False
-
-                force_guided = False
-                try:
-                    force_guided = bool(meta.get("force_guided") or os.getenv("FORCE_GUIDED_RETRIEVAL") == "1")
-                except Exception:
-                    force_guided = os.getenv("FORCE_GUIDED_RETRIEVAL") == "1"
-
-                pre_results = None
-                if force_guided and not use_mock:
-                    try:
-                        retriever = EnhancedRetriever()
-                        # Honor proposal-level scoping for retrieval visibility
-                        cfg_collection_ids = prefs.get("collection_ids") if isinstance(prefs, dict) else None
-                        cfg_document_ids = prefs.get("document_ids") if isinstance(prefs, dict) else None
-                        cfg_chunk_ids = prefs.get("chunk_ids") if isinstance(prefs, dict) else None
-                        # If scoped to specific docs/collections, avoid unscoped graph facts
-                        config = {
-                            "use_graph": False if (cfg_collection_ids or cfg_document_ids) else True,
-                            "use_vector": True,
-                            "use_query_expansion": True,
-                            "vector_limit": 20,
-                            "collection_ids": cfg_collection_ids,
-                            "document_ids": cfg_document_ids,
-                            "chunk_ids": cfg_chunk_ids,
-                        }
-                        pre_results, pre_ctx = await retriever.retrieve(
-                            query=request.section_title + ": " + (request.section_instructions or ""),
-                            session_id=session_id,
-                            config=config,
-                        )
-                        # If no valid vector chunks found, short-circuit with scoped-empty message
-                        def _is_valid_chunk(r: dict) -> bool:
-                            try:
-                                c = r.get("content", "")
-                                if not c or _looks_like_binary_text(c):
-                                    return False
-                                t = r.get("type", "")
-                                # Accept vector types and seeded readable chunks
-                                return t.startswith("vector_") or t in ("vector_chunk", "seed_chunk")
-                            except Exception:
-                                return False
-                        has_valid = any(_is_valid_chunk(r) for r in (pre_results or []))
-                        if not has_valid:
-                            msg = "No relevant regulatory content found for this section. Please attach or select the appropriate documents and try again."
-                            yield f"data: {json.dumps({'type': 'text', 'content': msg})}\n\n"
-                            # Drain any pending retrieval events for completeness
-                            if retrieval_queue is not None:
-                                try:
-                                    while True:
-                                        ev = retrieval_queue.get_nowait()
-                                        yield f"data: {json.dumps({'type': 'retrieval', 'session_id': session_id, 'data': ev})}\n\n"
-                                except asyncio.QueueEmpty:
-                                    pass
-                            yield f"data: {json.dumps({'type': 'end'})}\n\n"
-                            return
-                    except Exception as e:
-                        logger.warning(f"Forced guided retrieval failed: {e}")
-
-                if use_mock:
-                    # Emit staged mock retrieval events
-                    async def _emit_mock():
-                        try:
-                            await emit_retrieval_event(session_id, {"type": "retrieval", "event": "start", "tool": "guided_retrieval"})
-                            await asyncio.sleep(0.05)
-                            await emit_retrieval_event(session_id, {"type": "retrieval", "event": "results", "tool": "guided_retrieval", "stage": "vector", "results": [{"content": "Mock regulation chunk", "chunk_id": "mock-1", "score": 0.9}]})
-                            await emit_retrieval_event(session_id, {"type": "retrieval", "event": "end", "tool": "guided_retrieval"})
-                        except Exception:
-                            pass
-                    try:
-                        asyncio.create_task(_emit_mock())
-                    except Exception:
-                        pass
-
-                    for chunk in ["Generating ", "mock ", "section ", "content ", "for ", f"{request.section_title}."]:
-                        await asyncio.sleep(0.05)
-                        yield f"data: {json.dumps({'type': 'text', 'content': chunk})}\n\n"
-                        full_response += chunk
-                        if retrieval_queue is not None:
-                            try:
-                                while True:
-                                    ev = retrieval_queue.get_nowait()
-                                    yield f"data: {json.dumps({'type': 'retrieval', 'session_id': session_id, 'data': ev})}\n\n"
-                            except asyncio.QueueEmpty:
-                                pass
-                    tools_used = []
-                else:
-                    # Stream via rag_agent
-                    async with rag_agent.iter(full_prompt, deps=deps) as run:
-                        async for node in run:
-                            if rag_agent.is_model_request_node(node):
-                                async with node.stream(run.ctx) as request_stream:
-                                    async for event in request_stream:
-                                        from pydantic_ai.messages import PartStartEvent, PartDeltaEvent, TextPartDelta
-                                        if isinstance(event, PartStartEvent) and event.part.part_kind == 'text':
-                                            delta_content = _sanitize_generated_text(event.part.content)
-                                            yield f"data: {json.dumps({'type': 'text', 'content': delta_content})}\n\n"
-                                            full_response += delta_content
-                                            if retrieval_queue is not None:
-                                                try:
-                                                    while True:
-                                                        ev = retrieval_queue.get_nowait()
-                                                        yield f"data: {json.dumps({'type': 'retrieval', 'session_id': session_id, 'data': ev})}\n\n"
-                                                except asyncio.QueueEmpty:
-                                                    pass
-                                        elif isinstance(event, PartDeltaEvent) and isinstance(event.delta, TextPartDelta):
-                                            delta_content = _sanitize_generated_text(event.delta.content_delta)
-                                            yield f"data: {json.dumps({'type': 'text', 'content': delta_content})}\n\n"
-                                            full_response += delta_content
-                                            if retrieval_queue is not None:
-                                                try:
-                                                    while True:
-                                                        ev = retrieval_queue.get_nowait()
-                                                        yield f"data: {json.dumps({'type': 'retrieval', 'session_id': session_id, 'data': ev})}\n\n"
-                                                except asyncio.QueueEmpty:
-                                                    pass
-                    result = run.result
-                    tools_used = extract_tool_calls(result)
-                    if retrieval_queue is not None:
-                        try:
-                            while True:
-                                ev = retrieval_queue.get_nowait()
-                                yield f"data: {json.dumps({'type': 'retrieval', 'session_id': session_id, 'data': ev})}\n\n"
-                        except asyncio.QueueEmpty:
-                            pass
-                    if tools_used:
-                        tools_data = [
-                            {"tool_name": t.tool_name, "args": t.args, "tool_call_id": t.tool_call_id}
-                            for t in tools_used
-                        ]
-                        yield f"data: {json.dumps({'type': 'tools', 'tools': tools_data})}\n\n"
-
-                # End event
-                yield f"data: {json.dumps({'type': 'end'})}\n\n"
-            except Exception as e:
-                yield f"data: {json.dumps({'type': 'error', 'error': str(e)})}\n\n"
-                yield f"data: {json.dumps({'type': 'end'})}\n\n"
-            finally:
-                try:
-                    if retrieval_queue is not None:
-                        unregister_retrieval_listener(session_id, retrieval_queue)
-                except Exception:
-                    pass
-
-        return StreamingResponse(
-            generate_stream(),
-            media_type="text/event-stream",
-            headers={
-                "Cache-Control": "no-cache",
-                "Connection": "keep-alive",
-                "Content-Type": "text/event-stream",
-            },
-        )
+        return {"jobs": items, "count": len(items)}
+    except Exception as e:
+        logger.error(f"Failed to list ingest jobs: {e}")
+        raise HTTPException(status_code=500, detail="Failed to list ingest jobs")
+
+
+@app.post("/convert")
+async def convert_only(file: UploadFile = File(...)):
+    """Server-side conversion to Markdown without ingestion.
+
+    Returns JSON with diagnostics: original ext, markdown length, and preview.
+    Useful on Replit to verify converters (python-docx, openpyxl, pdfminer/ocr) work.
+    """
+    if not file.filename:
+        raise HTTPException(status_code=400, detail="Filename is required")
+
+    try:
+        # Validate extension (same as /upload)
+        allowed_extensions = {'.txt', '.md', '.pdf', '.doc', '.docx', '.xls', '.xlsx', '.csv', '.tsv'}
+        ext = os.path.splitext(file.filename)[1].lower()
+        if ext not in allowed_extensions:
+            raise HTTPException(status_code=400, detail=f"Unsupported extension {ext}")
+
+        # Size limit
+        try:
+            max_mb = int(os.getenv("MAX_UPLOAD_MB", "200"))
+        except Exception:
+            max_mb = 200
+        max_size = max_mb * 1024 * 1024
+
+        with tempfile.TemporaryDirectory() as temp_dir:
+            temp_file_path = Path(temp_dir) / file.filename
+            size_bytes = 0
+            with open(temp_file_path, 'wb') as temp_file:
+                chunk_size = 8 * 1024 * 1024
+                while True:
+                    chunk = await file.read(chunk_size)
+                    if not chunk:
+                        break
+                    size_bytes += len(chunk)
+                    if size_bytes > max_size:
+                        raise HTTPException(status_code=413, detail=f"File too large (> {max_mb}MB)")
+                    temp_file.write(chunk)
+
+            # Convert to markdown
+            md_text, meta = convert_to_markdown(str(temp_file_path))
+            md_text = md_text or ""
+            preview = md_text[:1000]
+            ocr_enabled = os.getenv("OCR_PDF", "0").lower() in {"1", "true", "yes", "on"}
+            return {
+                "success": True,
+                "filename": file.filename,
+                "original_ext": ext,
+                "size": size_bytes,
+                "converted_markdown_chars": len(md_text),
+                "preview": preview,
+                "ocr_enabled": ocr_enabled,
+                "meta": meta,
+            }
     except HTTPException:
         raise
     except Exception as e:
-        logger.error(f"Proposal generate stream failed: {e}")
+        logger.exception("Conversion failed: %s", e)
         raise HTTPException(status_code=500, detail=str(e))
 
 
-@app.get("/proposals/{proposal_id}/versions")
-async def list_proposal_versions(proposal_id: str, limit: int = 20, offset: int = 0):
-    try:
-        versions = await list_proposal_versions_db(proposal_id, limit=limit, offset=offset)
-        return {"proposal_id": proposal_id, "versions": versions, "limit": limit, "offset": offset}
-    except Exception as e:
-        logger.error(f"List proposal versions failed: {e}")
-        raise HTTPException(status_code=500, detail=str(e))
-
-
-@app.post("/proposals/{proposal_id}/example/upload")
-async def upload_example_proposal(proposal_id: str, file: UploadFile = File(...)):
-    """Upload an example proposal (pdf/docx/txt/md) and store extracted style/structure in proposal.metadata.example_analysis."""
-    try:
-        # Ensure proposal exists
-        prop = await get_proposal_db(proposal_id)
-        if not prop:
-            raise HTTPException(status_code=404, detail="Proposal not found")
-
-        # Persist temp file
-        filename = file.filename or "example"
-        _, ext = os.path.splitext(filename)
-        import tempfile
-        with tempfile.NamedTemporaryFile(delete=False, suffix=ext or "") as tmp:
-            content = await file.read()
-            tmp.write(content)
-            temp_path = tmp.name
-        try:
-            text, meta = convert_to_markdown(temp_path)
-        finally:
-            try:
-                os.remove(temp_path)
-            except Exception:
-                pass
-
-        analysis = analyze_example_text(text or "")
-        # Merge into metadata
-        meta0 = (prop.get("metadata") or {}).copy()
-        meta0["example_analysis"] = analysis
-        meta0["example_file"] = {"name": filename, "ext": ext, "source_meta": meta}
-        updated = await update_proposal_db(proposal_id, metadata=meta0)
-        return {"success": True, "analysis": analysis, "proposal": updated}
+@app.post("/ingest/folder")
+async def ingest_folder(request: Request):
+    """Bulk-ingest a local folder. Converts supported files to Markdown first, then ingests.
+
+    Body JSON:
+      - path: absolute path to a folder containing source files
+      - collection_id (optional): add ingested documents to this collection
+    """
+    if not INGESTION_AVAILABLE:
+        raise HTTPException(status_code=503, detail="Document ingestion pipeline is not available")
+
+    try:
+        body = await request.json()
+        folder_path = body.get("path")
+        collection_id = body.get("collection_id")
+        if not folder_path or not isinstance(folder_path, str):
+            raise HTTPException(status_code=400, detail="'path' is required")
+        src = Path(folder_path)
+        if not src.exists() or not src.is_dir():
+            raise HTTPException(status_code=400, detail="Provided path does not exist or is not a directory")
+
+        allowed_exts = {".txt", ".md", ".markdown", ".pdf", ".doc", ".docx", ".xls", ".xlsx", ".csv", ".tsv", ".html", ".htm", ".pptx"}
+
+        with tempfile.TemporaryDirectory() as staging_dir:
+            staging = Path(staging_dir)
+            converted_count = 0
+            errors: List[str] = []
+
+            # Walk and convert
+            for path in src.rglob("*"):
+                if not path.is_file():
+                    continue
+                if path.suffix.lower() not in allowed_exts:
+                    continue
+                try:
+                    text, meta = convert_to_markdown(str(path))
+                    if not text or not text.strip():
+                        errors.append(f"No text extracted: {path.name}")
+                        continue
+                    # write .md preserving relative structure
+                    rel = path.relative_to(src)
+                    out_path = staging / rel.with_suffix(".md")
+                    out_path.parent.mkdir(parents=True, exist_ok=True)
+                    with open(out_path, 'w', encoding='utf-8') as f:
+                        f.write(text)
+                    converted_count += 1
+                except Exception as e:
+                    logger.warning("Failed to convert %s: %s", path, e)
+                    errors.append(f"{path.name}: {e}")
+
+            if converted_count == 0:
+                return {"success": False, "message": "No convertible files found", "errors": errors}
+
+            # Build ingestion config
+            config = IngestionConfig(
+                chunk_size=int(os.getenv("CHUNK_SIZE", 800)),
+                chunk_overlap=int(os.getenv("CHUNK_OVERLAP", 150)),
+                max_chunk_size=int(os.getenv("MAX_CHUNK_SIZE", 1500)),
+                embedding_model=os.getenv("EMBEDDING_MODEL", "text-embedding-004"),
+                vector_dimension=int(os.getenv("VECTOR_DIMENSION", 768)),
+                llm_choice=os.getenv("INGESTION_LLM_CHOICE", os.getenv("LLM_CHOICE", "gemini-1.5-flash")),
+                enable_graph=True,
+                clean_before_ingest=False
+            )
+
+            pipeline = DocumentIngestionPipeline(
+                config=config,
+                documents_folder=str(staging),
+                clean_before_ingest=False
+            )
+
+            results = await pipeline.ingest_documents()
+            successful = [r for r in results if r.document_id and len(r.errors) == 0]
+
+            # Optionally add to collection
+            added_to_collection = 0
+            if collection_id and successful:
+                try:
+                    ids = [r.document_id for r in successful]
+                    _ = await add_documents_to_collection_db(collection_id, ids, added_by=request.headers.get("x-user-id"))
+                    added_to_collection = len(ids)
+                except Exception as e:
+                    logger.warning("Failed to add docs to collection %s: %s", collection_id, e)
+
+            return {
+                "success": True,
+                "converted_files": converted_count,
+                "documents_processed": len(successful),
+                "errors": errors,
+                "added_to_collection": added_to_collection,
+            }
     except HTTPException:
         raise
     except Exception as e:
-        logger.error(f"Upload example failed: {e}")
+        logger.exception("Bulk ingest failed: %s", e)
         raise HTTPException(status_code=500, detail=str(e))
 
 
-@app.post("/proposals/{proposal_id}/draft/upload")
-async def upload_draft(proposal_id: str, file: UploadFile = File(...)):
-    """Upload a draft (pdf/docx/txt/md); store plaintext into proposal.metadata.draft_text."""
-    try:
-        prop = await get_proposal_db(proposal_id)
-        if not prop:
-            raise HTTPException(status_code=404, detail="Proposal not found")
-
-        filename = file.filename or "draft"
-        _, ext = os.path.splitext(filename)
-        import tempfile
-        with tempfile.NamedTemporaryFile(delete=False, suffix=ext or "") as tmp:
-            content = await file.read()
-            tmp.write(content)
-            temp_path = tmp.name
-        try:
-            text, meta = convert_to_markdown(temp_path)
-        finally:
+def _extract_section4(text: str) -> Optional[str]:
+    """Heuristic extraction of Section 4 from a document's text."""
+    if not text:
+        return None
+    # Normalize line endings
+    t = text
+    # Try to find a 'Section 4' header and capture until the next 'Section 5'
+    patterns = [
+        r"(?is)\bsection\s*4\b.*?(?=\n\s*section\s*5\b|\n\s*5\.|\n\s*section\s*V|\Z)",
+        r"(?is)\n\s*4\.?\s+[A-Z].*?(?=\n\s*5\.|\n\s*section\s*5\b|\Z)",
+    ]
+    for pat in patterns:
+        m = re.search(pat, t)
+        if m:
+            return m.group(0).strip()
+    return None
+
+
+@app.post("/reports/generate")
+async def reports_generate(request: Request):
+    """Generate a minimal report focusing on Section 4 (post-maps) for documents in a collection.
+
+    Body JSON:
+      - collection_id: required
+      - limit (optional): limit number of docs processed
+    """
+    try:
+        body = await request.json()
+        collection_id = body.get("collection_id")
+        limit = int(body.get("limit", 50))
+        if not collection_id:
+            raise HTTPException(status_code=400, detail="collection_id is required")
+
+        # List documents in the collection
+        docs, total = await list_collection_documents_db(collection_id, limit=limit, offset=0)
+        from .tools import DocumentInput
+        extracted = []
+        for d in docs:
+            doc_id = d.get("id") or d.get("document_id") or d.get("doc_id")
+            title = d.get("title") or d.get("name") or "Untitled"
+            if not doc_id:
+                continue
             try:
-                os.remove(temp_path)
-            except Exception:
-                pass
-
-        # Merge into metadata
-        meta0 = (prop.get("metadata") or {}).copy()
-        meta0["draft_text"] = text or ""
-        meta0["draft_file"] = {"name": filename, "ext": ext, "source_meta": meta}
-        updated = await update_proposal_db(proposal_id, metadata=meta0)
-        return {"success": True, "characters": len(text or ""), "proposal": updated}
-    except HTTPException:
-        raise
-    except Exception as e:
-        logger.error(f"Upload draft failed: {e}")
-        raise HTTPException(status_code=500, detail=str(e))
-
-
-@app.post("/proposals/{proposal_id}/validate")
-async def validate_proposal(proposal_id: str, request: Request):
-    """Lightweight validation: ensure sections exist, warn if citations are missing in key sections, and basic structure checks.
-    Body can include {"version_id": "..."}. If omitted, validates latest version.
-    """
-    try:
-        body = {}
-        try:
-            body = await request.json()
-        except Exception:
-            body = {}
-        version_id = body.get("version_id")
-
-        if version_id:
-            version = await get_proposal_version_db(version_id)
-        else:
-            version = await get_latest_proposal_version_db(proposal_id)
-        if not version:
-            raise HTTPException(status_code=404, detail="Proposal version not found")
-
-        sections = version.get("sections") or []
-        citations = version.get("citations") or []
-        html = version.get("html") or ""
-
-        warnings: List[str] = []
-        errors: List[str] = []
-
-        # Required sections by convention
-        required_sections = [
-            "Executive Summary",
-            "Scope of Work",
-            "Methodology",
-            "Regulatory Compliance",
-            "Deliverables",
-            "Timeline",
-            "Pricing",
-            "Team & Qualifications",
-            "Assumptions & Exclusions",
-            "Terms & Conditions",
-        ]
-
-        titles = { (s.get("title") or s.get("key") or "").strip() for s in sections if isinstance(s, dict) }
-        missing = [s for s in required_sections if s not in titles]
-        if missing:
-            warnings.append(f"Missing recommended sections: {', '.join(missing)}")
-
-        # Check citations presence in Regulatory Compliance
-        reg_sections = [s for s in sections if (s.get("title") or "").strip().lower() == "regulatory compliance"]
-        if reg_sections:
-            has_cites = any((s.get("citations") or []) for s in reg_sections)
-            if not has_cites:
-                warnings.append("No citations found in 'Regulatory Compliance' section")
-        else:
-            warnings.append("'Regulatory Compliance' section not present for validation")
-
-        # Basic citation structure check
-        bad_cites = []
-        for idx, c in enumerate(citations):
-            if not isinstance(c, dict):
-                bad_cites.append(idx)
-                continue
-            if not (c.get("chunk_id") or c.get("source") or c.get("document_id")):
-                bad_cites.append(idx)
-        if bad_cites:
-            warnings.append(f"{len(bad_cites)} citations missing identifiers (chunk_id/source/document_id)")
-
-        # HTML presence check
-        if not html and not sections:
-            errors.append("No content to validate: both html and sections are empty")
-
-        status = "ok" if not errors and not warnings else ("warnings" if not errors else "errors")
-        return {"proposal_id": proposal_id, "version_id": version.get("id"), "status": status, "warnings": warnings, "errors": errors}
-    except HTTPException:
-        raise
-    except Exception as e:
-        logger.error(f"Validate proposal failed: {e}")
-        raise HTTPException(status_code=500, detail=str(e))
-
-
-@app.get("/proposals/{proposal_id}/export")
-async def export_proposal_pdf(proposal_id: str, version_id: Optional[str] = None, download: bool = True):
-    """Export a proposal version to PDF. If version_id not provided, exports latest version.
-    Returns application/pdf. If WeasyPrint unavailable, returns 503 with guidance.
-    """
-    try:
-        if version_id:
-            version = await get_proposal_version_db(version_id)
-        else:
-            version = await get_latest_proposal_version_db(proposal_id)
-        if not version:
-            raise HTTPException(status_code=404, detail="Proposal version not found")
-
-        # Build HTML if not provided
-        sections = version.get("sections") or []
-        citations = version.get("citations") or []
-        title = (await get_proposal_db(proposal_id) or {}).get("title", "Proposal")
-        html = version.get("html")
-        if not html:
-            # Assemble from sections and citations
-            def esc(s: Any) -> str:
-                try:
-                    return (s or "").replace("<&>", "")
-                except Exception:
-                    return str(s)
-            parts = [
-                "<html>",
-                "<head>",
-                "<meta charset='utf-8' />",
-                "<style>",
-                "body{font-family:Inter,Segoe UI,Arial, sans-serif;color:#111827;padding:48px;}",
-                "h1{font-size:28px;margin:0 0 16px 0;color:#111827;}",
-                "h2{font-size:20px;margin:24px 0 8px 0;color:#111827;}",
-                "p{line-height:1.6;margin:8px 0;}",
-                ".header{display:flex;align-items:center;justify-content:space-between;border-bottom:2px solid #e5e7eb;padding-bottom:12px;margin-bottom:24px;}",
-                ".brand{font-weight:700;color:#0ea5e9;}",
-                ".footer{position:fixed;bottom:24px;left:48px;right:48px;color:#6b7280;font-size:12px;}",
-                ".citation{font-size:12px;color:#6b7280;margin-top:4px;}",
-                "</style>",
-                "</head>",
-                "<body>",
-                f"<div class='header'><div class='brand'>&nbsp;</div><div>{datetime.utcnow().strftime('%Y-%m-%d')}</div></div>",
-                f"<h1>{esc(title)}</h1>",
-            ]
-            for s in sections:
-                stitle = esc((s or {}).get("title") or (s or {}).get("key") or "Section")
-                scontent = (s or {}).get("content") or ""
-                parts.append(f"<h2>{stitle}</h2>")
-                parts.append(f"<div>{scontent}</div>")
-                scites = (s or {}).get("citations") or []
-                if scites:
-                    parts.append("<div class='citation'>")
-                    for i, c in enumerate(scites, start=1):
-                        src = (c or {}).get("source") or (c or {}).get("document_title") or "Source"
-                        parts.append(f"[{i}] {esc(src)}<br/>")
-                    parts.append("</div>")
-            if citations:
-                parts.append("<h2>References</h2><div class='citation'>")
-                for i, c in enumerate(citations, start=1):
-                    src = (c or {}).get("source") or (c or {}).get("document_title") or "Source"
-                    parts.append(f"[{i}] {esc(src)}<br/>")
-                parts.append("</div>")
-            parts.append("<div class='footer'>Generated by Proposal Generator</div>")
-            parts.append("</body></html>")
-            html = "".join(parts)
-
-        if not WEASYPRINT_AVAILABLE:
-            raise HTTPException(status_code=503, detail="PDF export unavailable: WeasyPrint not installed. Install 'weasyprint' and system dependencies (Cairo/Pango).")
-
-        # Render PDF
-        pdf_bytes = HTML(string=html).write_pdf()
-        headers = {"Content-Type": "application/pdf"}
-        if download:
-            headers["Content-Disposition"] = f"attachment; filename=proposal_{proposal_id}.pdf"
-        return Response(content=pdf_bytes, media_type="application/pdf", headers=headers)
-    except HTTPException:
-        raise
-    except Exception as e:
-        logger.error(f"Export proposal failed: {e}")
-        raise HTTPException(status_code=500, detail=str(e))
-
-
-@app.get("/proposals/{proposal_id}/export/docx")
-async def export_proposal_docx(proposal_id: str, version_id: Optional[str] = None, download: bool = True):
-    """Export a proposal version to DOCX for client editing off-app."""
-    try:
-        if not DOCX_AVAILABLE:
-            raise HTTPException(status_code=503, detail="DOCX export unavailable: python-docx not installed.")
-
-        if version_id:
-            version = await get_proposal_version_db(version_id)
-        else:
-            version = await get_latest_proposal_version_db(proposal_id)
-        if not version:
-            raise HTTPException(status_code=404, detail="Proposal version not found")
-
-        sections = version.get("sections") or []
-        citations = version.get("citations") or []
-        title = (await get_proposal_db(proposal_id) or {}).get("title", "Proposal")
-
-        # Build DOCX
-        from io import BytesIO
-        doc = Document()
-        doc.add_heading(title, level=0)
-
-        def strip_html(html: str) -> str:
-            try:
-                from bs4 import BeautifulSoup
-                soup = BeautifulSoup(html, "html.parser")
-                return soup.get_text("\n")
-            except Exception:
-                # Fallback: naive tag removal
-                import re as _re
-                return _re.sub(r"<[^>]+>", "", html)
-
-        if sections:
-            for s in sections:
-                stitle = (s or {}).get("title") or (s or {}).get("key") or "Section"
-                scontent = (s or {}).get("content") or ""
-                doc.add_heading(stitle, level=1)
-                text = strip_html(scontent)
-                # split into paragraphs
-                for para in [p for p in text.split("\n\n") if p.strip()]:
-                    doc.add_paragraph(para)
-        else:
-            # Fallback: if html exists, strip and include
-            html = version.get("html") or ""
-            text = strip_html(html)
-            for para in [p for p in text.split("\n\n") if p.strip()]:
-                doc.add_paragraph(para)
-
-        if citations:
-            doc.add_heading("References", level=1)
-            for i, c in enumerate(citations, start=1):
-                src = (c or {}).get("source") or (c or {}).get("document_title") or "Source"
-                doc.add_paragraph(f"[{i}] {src}")
-
-        buf = BytesIO()
-        doc.save(buf)
-        data = buf.getvalue()
-        headers = {"Content-Type": "application/vnd.openxmlformats-officedocument.wordprocessingml.document"}
-        if download:
-            headers["Content-Disposition"] = f"attachment; filename=proposal_{proposal_id}.docx"
-        return Response(content=data, media_type=headers["Content-Type"], headers=headers)
-    except HTTPException:
-        raise
-    except Exception as e:
-        logger.error(f"Export DOCX failed: {e}")
-        raise HTTPException(status_code=500, detail=str(e))
-
-
-@app.post("/pricing/parse", response_model=PricingParseResponse)
-async def parse_pricing_file(file: UploadFile = File(...)):
-    """Parse a CSV or XLSX file of pricing items with columns like: service, unit_price (or price), quantity, description.
-    Returns items and computed totals.
-    """
-    try:
-        if not PANDAS_AVAILABLE:
-            raise HTTPException(status_code=503, detail="Pandas not available for parsing. Please install 'pandas'.")
-
-        filename = (file.filename or '').lower()
-        content = await file.read()
-        if not content:
-            raise HTTPException(status_code=400, detail="Empty file")
-
-        import io
-        buf = io.BytesIO(content)
-
-        if filename.endswith('.csv'):
-            df = pd.read_csv(buf)
-        elif filename.endswith('.xlsx') or filename.endswith('.xls'):
-            df = pd.read_excel(buf)
-        else:
-            raise HTTPException(status_code=400, detail="Unsupported file type. Please upload .csv or .xlsx")
-
-        # Normalize columns
-        df.columns = [str(c).strip().lower() for c in df.columns]
-
-        def find_col(names):
-            for n in names:
-                if n in df.columns:
-                    return n
-            return None
-
-        service_col = find_col(["service", "item", "name", "description", "title"])
-        price_col = find_col(["unit_price", "price", "rate", "unit price"])  # spaces after lower()
-        qty_col = find_col(["quantity", "qty", "count", "units"])   
-        desc_col = find_col(["description", "notes", "detail"]) if service_col not in ("description",) else None
-
-        if not service_col or not price_col:
-            raise HTTPException(status_code=400, detail="Missing required columns. Include at least 'service' and 'price' (or 'unit_price').")
-
-        def to_float(x):
-            try:
-                if isinstance(x, str):
-                    x = x.replace('$', '').replace(',', '').strip()
-                return float(x)
-            except Exception:
-                return 0.0
-
-        items: List[Dict[str, Any]] = []
-        for _, row in df.iterrows():
-            service = str(row.get(service_col) or "").strip()
-            if not service:
-                continue
-            unit_price = to_float(row.get(price_col))
-            quantity = to_float(row.get(qty_col)) if qty_col else 1.0
-            description = None
-            if desc_col:
-                description = str(row.get(desc_col) or "").strip() or None
-            items.append({
-                "service": service,
-                "unit_price": unit_price,
-                "quantity": quantity,
-                "description": description,
-                "currency_symbol": "$",
-            })
-
-        subtotal = sum((it["unit_price"] or 0.0) * (it["quantity"] or 0.0) for it in items)
-        total = subtotal
+                di = DocumentInput(document_id=str(doc_id))
+                doc = await get_document_tool(di)
+                text = _extract_text_from_document(doc) or ""
+                section4 = _extract_section4(text) or ""
+                if section4:
+                    extracted.append({
+                        "document_id": str(doc_id),
+                        "title": title,
+                        "section4": section4[:10000],  # cap
+                        "citation": {
+                            "document_title": title,
+                            "match_index": max(text.lower().find(section4[:50].lower()), 0)
+                        }
+                    })
+            except Exception as e:
+                logger.warning("Failed to extract Section 4 for %s: %s", title, e)
+
         return {
-            "items": items,
-            "subtotal": round(subtotal, 2),
-            "total": round(total, 2),
+            "collection_id": collection_id,
+            "total_documents": total,
+            "processed": len(docs),
+            "extracted_count": len(extracted),
+            "results": extracted,
         }
     except HTTPException:
         raise
     except Exception as e:
-        logger.error(f"Parse pricing failed: {e}")
+        logger.exception("Report generation failed: %s", e)
         raise HTTPException(status_code=500, detail=str(e))
 
 
-@app.post("/pricing/render", response_model=PricingRenderResponse)
-async def render_pricing_table(req: PricingRenderRequest):
-    """Render pricing items into an HTML table with totals. Suitable for embedding into a Proposal section."""
-    try:
-        items = req.items or []
-
-        def money(v: float, sym: str = "$") -> str:
+@app.get("/sessions/{session_id}")
+async def get_session_info(session_id: str):
+    """Get session information."""
+    try:
+        session = await get_session(session_id)
+        if not session:
+            raise HTTPException(status_code=404, detail="Session not found")
+        
+        return session
+        
+    except HTTPException:
+        raise
+    except Exception as e:
+        logger.error(f"Session retrieval failed: {e}")
+        raise HTTPException(status_code=500, detail=str(e))
+
+
+# 3rd Party Integration Endpoints
+_integration_instances = {}  # Store active integration instances
+
+@app.get("/integrations")
+async def list_available_integrations():
+    """List available 3rd party integrations."""
+    if not INTEGRATIONS_AVAILABLE:
+        return {"integrations": []}
+    
+    integrations = [
+        {
+            "name": "google_drive",
+            "display_name": "Google Drive",
+            "description": "Import documents from Google Drive",
+            "auth_required": True,
+            "supported_formats": [".txt", ".md", ".pdf", ".docx", ".doc"]
+        },
+        {
+            "name": "dropbox", 
+            "display_name": "Dropbox",
+            "description": "Import documents from Dropbox",
+            "auth_required": True,
+            "supported_formats": [".txt", ".md", ".pdf", ".docx", ".doc"]
+        },
+        {
+            "name": "onedrive",
+            "display_name": "OneDrive",
+            "description": "Import documents from OneDrive", 
+            "auth_required": True,
+            "supported_formats": [".txt", ".md", ".pdf", ".docx", ".doc"]
+        }
+    ]
+    
+    return {"integrations": integrations}
+
+
+@app.get("/integrations/{service_name}/auth-config")
+async def get_integration_auth_config(service_name: str):
+    """Get OAuth configuration for client-side authentication."""
+    if not INTEGRATIONS_AVAILABLE:
+        raise HTTPException(status_code=503, detail="Integrations not available")
+    
+    # Return public OAuth configuration (no secrets)
+    configs = {
+        "google_drive": {
+            "client_id": os.getenv("GOOGLE_DRIVE_CLIENT_ID", "your_google_client_id"),  # Public client ID
+            "auth_url": "https://accounts.google.com/o/oauth2/v2/auth",
+            "scope": "https://www.googleapis.com/auth/drive.readonly https://www.googleapis.com/auth/drive.metadata.readonly",
+            "redirect_uri": "http://localhost:3000/auth/callback/google_drive"
+        },
+        "dropbox": {
+            "client_id": os.getenv("DROPBOX_CLIENT_ID", "your_dropbox_client_id"),  # Public client ID
+            "auth_url": "https://www.dropbox.com/oauth2/authorize",
+            "scope": "files.content.read files.metadata.read",
+            "redirect_uri": "http://localhost:3000/auth/callback/dropbox"
+        },
+        "onedrive": {
+            "client_id": os.getenv("ONEDRIVE_CLIENT_ID", "your_onedrive_client_id"),  # Public client ID
+            "auth_url": "https://login.microsoftonline.com/common/oauth2/v2.0/authorize",
+            "scope": "https://graph.microsoft.com/Files.Read https://graph.microsoft.com/Files.Read.All offline_access",
+            "redirect_uri": "http://localhost:3000/auth/callback/onedrive"
+        }
+    }
+    
+    if service_name not in configs:
+        raise HTTPException(status_code=400, detail=f"Unknown service: {service_name}")
+    
+    return configs[service_name]
+
+
+@app.post("/integrations/{service_name}/store-token")
+async def store_integration_token(service_name: str, request: Request):
+    """Store user's OAuth token for integration."""
+    if not INTEGRATIONS_AVAILABLE:
+        raise HTTPException(status_code=503, detail="Integrations not available")
+    
+    try:
+        body = await request.json()
+        access_token = body.get('access_token')
+        user_id = body.get('user_id', 'anonymous')  # Optional user identification
+        
+        if not access_token:
+            raise HTTPException(status_code=400, detail="Missing access_token")
+        
+        # Create integration instance with user's token
+        # No client secret needed for token-only operations
+        if service_name == "google_drive":
+            integration = GoogleDriveIntegration(IntegrationConfig(
+                client_id="", client_secret="", redirect_uri="", 
+                scopes=[], service_name=service_name
+            ))
+        elif service_name == "dropbox":
+            integration = DropboxIntegration(IntegrationConfig(
+                client_id="", client_secret="", redirect_uri="",
+                scopes=[], service_name=service_name
+            ))
+        elif service_name == "onedrive":
+            integration = OneDriveIntegration(IntegrationConfig(
+                client_id="", client_secret="", redirect_uri="",
+                scopes=[], service_name=service_name
+            ))
+        else:
+            raise HTTPException(status_code=400, detail=f"Unknown service: {service_name}")
+        
+        # Set the user's token
+        integration.set_tokens(access_token)
+        
+        # Store integration session
+        session_id = str(uuid.uuid4())
+        _integration_instances[session_id] = integration
+        
+        return {
+            "success": True,
+            "session_id": session_id,
+            "service_name": service_name,
+            "message": "Token stored successfully"
+        }
+        
+    except Exception as e:
+        logger.error(f"Token storage failed for {service_name}: {e}")
+        raise HTTPException(status_code=500, detail=str(e))
+
+
+@app.get("/integrations/{service_name}/documents")
+async def list_integration_documents(
+    service_name: str,
+    session_id: str,
+    folder_id: Optional[str] = None
+):
+    """List documents from a 3rd party integration."""
+    if not INTEGRATIONS_AVAILABLE:
+        raise HTTPException(status_code=503, detail="Integrations not available")
+    
+    integration = _integration_instances.get(session_id)
+    if not integration:
+        raise HTTPException(status_code=401, detail="Not authenticated or session expired")
+    
+    try:
+        documents = await integration.list_documents(folder_id)
+        return {"documents": documents}
+        
+    except Exception as e:
+        logger.error(f"Failed to list {service_name} documents: {e}")
+        raise HTTPException(status_code=500, detail=str(e))
+
+
+@app.post("/integrations/{service_name}/import")
+async def import_documents_from_integration(
+    service_name: str,
+    request: Request
+):
+    """Import selected documents from a 3rd party integration."""
+    if not INTEGRATIONS_AVAILABLE:
+        raise HTTPException(status_code=503, detail="Integrations not available")
+    
+    if not INGESTION_AVAILABLE:
+        raise HTTPException(status_code=503, detail="Document ingestion not available")
+    
+    try:
+        body = await request.json()
+        session_id = body.get('session_id')
+        document_ids = body.get('document_ids', [])
+        
+        if not session_id or not document_ids:
+            raise HTTPException(status_code=400, detail="Missing session_id or document_ids")
+        
+        integration = _integration_instances.get(session_id)
+        if not integration:
+            raise HTTPException(status_code=401, detail="Not authenticated or session expired")
+        
+        imported_documents = []
+        failed_documents = []
+        total_documents = len(document_ids)
+        processed_count = 0
+        
+        logger.info(f"Starting sequential import of {total_documents} documents from {service_name}")
+        
+        # Import each document sequentially (one at a time for data integrity)
+        async for document in integration.bulk_import_documents(document_ids):
+            processed_count += 1
+            logger.info(f"Processing document {processed_count}/{total_documents}: {document.name}")
+            
             try:
-                return f"{sym}{float(v):,.2f}"
-            except Exception:
-                return f"{sym}{v}"
-
-        rows_html = []
-        subtotal = 0.0
-        currency = items[0].currency_symbol if items else "$"
-        for it in items:
-            amount = (it.unit_price or 0.0) * (it.quantity or 0.0)
-            subtotal += amount
-            rows_html.append(
-                f"<tr><td>{it.service}</td><td class='num'>{it.quantity:g}</td><td class='num'>{money(it.unit_price, it.currency_symbol)}</td><td class='num'>{money(amount, it.currency_symbol)}</td></tr>"
+                # Save to temporary file
+                temp_file_path = await integration.save_temp_file(document)
+                
+                # Create ingestion configuration
+                config = IngestionConfig(
+                    chunk_size=int(os.getenv("CHUNK_SIZE", 800)),
+                    chunk_overlap=int(os.getenv("CHUNK_OVERLAP", 150)),
+                    max_chunk_size=int(os.getenv("MAX_CHUNK_SIZE", 1500)),
+                    embedding_model=os.getenv("EMBEDDING_MODEL", "text-embedding-004"),
+                    vector_dimension=int(os.getenv("VECTOR_DIMENSION", 768)),
+                    llm_choice=os.getenv("INGESTION_LLM_CHOICE", os.getenv("LLM_CHOICE", "gemini-1.5-flash")),
+                    enable_graph=True,
+                    clean_before_ingest=False
+                )
+                
+                # Process with ingestion pipeline (sequential processing ensures data integrity)
+                temp_dir = os.path.dirname(temp_file_path)
+                pipeline = DocumentIngestionPipeline(
+                    config=config,
+                    documents_folder=temp_dir,
+                    clean_before_ingest=False
+                )
+                
+                logger.info(f"Starting ingestion for: {document.name}")
+                results = await pipeline.ingest_documents()
+                
+                # Clean up temp file
+                try:
+                    os.unlink(temp_file_path)
+                except:
+                    pass  # Ignore cleanup errors
+                
+                # Process results
+                successful_results = [r for r in results if r.document_id and len(r.errors) == 0]
+                
+                if successful_results:
+                    result = successful_results[0]  # Should only be one document
+                    imported_documents.append({
+                        "id": document.id,
+                        "name": document.name,
+                        "service": service_name,
+                        "chunks_created": result.chunks_created,
+                        "entities_extracted": result.entities_extracted,
+                        "processing_time_ms": result.processing_time_ms,
+                        "processed_at": processed_count,
+                        "total_documents": total_documents
+                    })
+                    logger.info(f"Successfully imported: {document.name} ({result.chunks_created} chunks, {result.entities_extracted} entities)")
+                else:
+                    failed_documents.append({
+                        "id": document.id,
+                        "name": document.name,
+                        "error": "Processing failed - no successful results",
+                        "processed_at": processed_count,
+                        "total_documents": total_documents
+                    })
+                    logger.warning(f"Failed to import: {document.name} - no successful results")
+                    
+            except Exception as e:
+                logger.error(f"Failed to import document {document.id}: {e}")
+                failed_documents.append({
+                    "id": document.id if hasattr(document, 'id') else 'unknown',
+                    "name": document.name if hasattr(document, 'name') else 'unknown',
+                    "error": str(e),
+                    "processed_at": processed_count,
+                    "total_documents": total_documents
+                })
+        
+        return {
+            "success": True,
+            "imported_count": len(imported_documents),
+            "failed_count": len(failed_documents),
+            "imported_documents": imported_documents,
+            "failed_documents": failed_documents
+        }
+    except Exception as e:
+        logger.error(f"Bulk import from {service_name} failed: {e}")
+        raise HTTPException(status_code=500, detail=str(e))
+
+# Analytics endpoints
+@app.get("/api/analytics/real-time", response_model=RealTimeMetrics)
+async def api_get_real_time_metrics():
+    """Get real-time metrics."""
+    metrics = await analytics_tracker.get_real_time_metrics()
+    if metrics is None:
+        metrics = RealTimeMetrics(
+            active_sessions=0,
+            messages_last_hour=0,
+            new_users_last_hour=0,
+            total_documents=0,
+            documents_today=0,
+            public_templates=0,
+            total_collections=0,
+        )
+    return metrics
+
+
+@app.get("/api/analytics/chat-metrics", response_model=ChatMetrics)
+async def api_get_chat_metrics(days: int = 7):
+    """Get aggregated chat metrics over the last N days."""
+    metrics = await analytics_tracker.get_chat_activity_metrics(days=days)
+    if metrics is None:
+        metrics = ChatMetrics(
+            total_messages=0,
+            total_sessions=0,
+            unique_users=0,
+            avg_messages_per_session=0.0,
+            total_tool_calls=0,
+            avg_response_time_ms=0.0,
+        )
+    return metrics
+
+
+@app.get("/api/analytics/document-usage", response_model=DocumentUsageStats)
+async def api_get_document_usage():
+    """Get document usage statistics."""
+    stats = await analytics_tracker.get_document_usage_stats()
+    if stats is None:
+        stats = DocumentUsageStats(
+            total_documents=0,
+            documents_uploaded_today=0,
+            most_referenced_document_id=None,
+            most_referenced_document_title=None,
+            avg_document_size=0,
+        )
+    return stats
+
+
+@app.get("/api/analytics/trending-searches")
+async def api_get_trending_searches(days: int = 7, limit: int = 10):
+    """Get trending searches within the last N days."""
+    searches = await analytics_tracker.get_trending_searches(days=days, limit=limit)
+    return {"trending_searches": searches}
+
+
+@app.get("/api/analytics/user-engagement", response_model=UserEngagementMetrics)
+async def api_get_user_engagement(user_id: Optional[str] = None, days: int = 30):
+    """Get user engagement metrics optionally filtered by user_id."""
+    data = await analytics_tracker.get_user_engagement_metrics(user_id=user_id, days=days)
+    # Provide safe defaults if empty
+    return UserEngagementMetrics(
+        total_sessions=int(data.get("total_sessions", 0) or 0),
+        avg_messages_per_session=float(data.get("avg_messages_per_session", 0) or 0),
+        total_messages=int(data.get("total_messages", 0) or 0),
+        total_tool_calls=int(data.get("total_tool_calls", 0) or 0),
+        total_searches=int(data.get("total_searches", 0) or 0),
+        avg_response_time=float(data.get("avg_response_time", 0) or 0),
+        high_satisfaction_count=int(data.get("high_satisfaction_count", 0) or 0),
+        low_satisfaction_count=int(data.get("low_satisfaction_count", 0) or 0),
+        avg_satisfaction_rating=float(data.get("avg_satisfaction_rating", 0) or 0),
+    )
+
+
+@app.get("/api/analytics/dashboard", response_model=AnalyticsDashboardResponse)
+async def api_get_dashboard(days: int = 7, user_id: Optional[str] = None):
+    """Get combined analytics dashboard data."""
+    real_time = await analytics_tracker.get_real_time_metrics()
+    if real_time is None:
+        real_time = RealTimeMetrics(
+            active_sessions=0,
+            messages_last_hour=0,
+            new_users_last_hour=0,
+            total_documents=0,
+            documents_today=0,
+            public_templates=0,
+            total_collections=0,
+        )
+
+    chat = await analytics_tracker.get_chat_activity_metrics(days=days)
+    if chat is None:
+        chat = ChatMetrics(
+            total_messages=0,
+            total_sessions=0,
+            unique_users=0,
+            avg_messages_per_session=0.0,
+            total_tool_calls=0,
+            avg_response_time_ms=0.0,
+        )
+
+    doc_stats = await analytics_tracker.get_document_usage_stats()
+    if doc_stats is None:
+        doc_stats = DocumentUsageStats(
+            total_documents=0,
+            documents_uploaded_today=0,
+            most_referenced_document_id=None,
+            most_referenced_document_title=None,
+            avg_document_size=0,
+        )
+
+    trending = await analytics_tracker.get_trending_searches(days=days, limit=10)
+    engagement_dict = await analytics_tracker.get_user_engagement_metrics(user_id=user_id, days=days)
+    engagement = UserEngagementMetrics(
+        total_sessions=int(engagement_dict.get("total_sessions", 0) or 0),
+        avg_messages_per_session=float(engagement_dict.get("avg_messages_per_session", 0) or 0),
+        total_messages=int(engagement_dict.get("total_messages", 0) or 0),
+        total_tool_calls=int(engagement_dict.get("total_tool_calls", 0) or 0),
+        total_searches=int(engagement_dict.get("total_searches", 0) or 0),
+        avg_response_time=float(engagement_dict.get("avg_response_time", 0) or 0),
+        high_satisfaction_count=int(engagement_dict.get("high_satisfaction_count", 0) or 0),
+        low_satisfaction_count=int(engagement_dict.get("low_satisfaction_count", 0) or 0),
+        avg_satisfaction_rating=float(engagement_dict.get("avg_satisfaction_rating", 0) or 0),
+    )
+
+    return AnalyticsDashboardResponse(
+        real_time_metrics=real_time,
+        chat_metrics=chat,
+        document_stats=doc_stats,
+        trending_searches=trending,
+        user_engagement=engagement,
+    )
+
+
+# Question Generation Endpoints
+@app.get("/api/questions/generate")
+async def generate_questions(collection_id: Optional[str] = None, limit: int = 6):
+    """Generate relevant questions based on document content."""
+    logger.info(f"Question generation requested - collection_id: {collection_id}, limit: {limit}")
+    
+    if not question_generator:
+        logger.warning("Question generator not initialized")
+        return {"questions": [], "source": "fallback_no_generator", "error": "Question generator not initialized"}
+    
+    try:
+        if collection_id:
+            questions = await question_generator.generate_questions_for_collection(
+                collection_id=collection_id, 
+                limit=limit
             )
-
-        tax = subtotal * (req.tax_rate_percent / 100.0)
-        total_before_discount = subtotal + tax
-        total = max(0.0, total_before_discount - req.discount_amount)
-
-        html = "".join([
-            "<style>",
-            "table.pricing{width:100%;border-collapse:collapse;margin:12px 0;}",
-            "table.pricing th,table.pricing td{border:1px solid #e5e7eb;padding:8px;font-size:14px;}",
-            "table.pricing th{background:#f8fafc;text-align:left;}",
-            "table.pricing td.num{text-align:right;}",
-            "table.pricing tfoot td{font-weight:600;}",
-            "</style>",
-            "<table class='pricing'>",
-            "<thead><tr><th>Service</th><th>Qty</th><th>Unit Price</th><th>Amount</th></tr></thead>",
-            "<tbody>",
-            *rows_html,
-            "</tbody>",
-            "<tfoot>",
-            f"<tr><td colspan='3'>Subtotal</td><td class='num'>{money(subtotal, currency)}</td></tr>",
-            f"<tr><td colspan='3'>Tax ({req.tax_rate_percent:.2f}%)</td><td class='num'>{money(tax, currency)}</td></tr>",
-            f"<tr><td colspan='3'>Discount</td><td class='num'>-{money(req.discount_amount, currency)}</td></tr>",
-            f"<tr><td colspan='3'>Total</td><td class='num'>{money(total, currency)}</td></tr>",
-            "</tfoot>",
-            "</table>",
-        ])
-
-        return {
-            "html": html,
-            "totals": {
-                "subtotal": round(subtotal, 2),
-                "tax": round(tax, 2),
-                "discount": round(req.discount_amount, 2),
-                "total": round(total, 2),
+        else:
+            questions = await question_generator.generate_questions_for_all_documents(
+                limit=limit
+            )
+        
+        logger.info(f"Generated {len(questions)} questions")
+        return {"questions": questions, "source": "ai_generated"}
+    
+    except Exception as e:
+        logger.error(f"Error generating questions: {e}")
+        return {"questions": [], "source": "fallback_error", "error": str(e)}
+
+@app.post("/api/questions/clear-cache")
+async def clear_question_cache():
+    """Clear the question generation cache."""
+    if question_generator:
+        question_generator.clear_cache()
+        return {"message": "Question cache cleared"}
+    return {"message": "Question generator not available"}
+
+@app.get("/api/questions/debug")
+async def debug_questions():
+    """Debug endpoint to check document count and question generation."""
+    try:
+        from .db_utils import db_pool as pool
+        
+        if not pool:
+            return {"error": "Database not connected"}
+            
+        async with pool.acquire() as conn:
+            # Count total documents
+            doc_count = await conn.fetchval("SELECT COUNT(*) FROM documents")
+            
+            # Count chunks
+            chunk_count = await conn.fetchval("SELECT COUNT(*) FROM chunks")
+            
+            # Get sample document titles
+            sample_docs = await conn.fetch("""
+                SELECT title, source, LENGTH(content) as content_length 
+                FROM documents 
+                ORDER BY created_at DESC 
+                LIMIT 5
+            """)
+            
+            return {
+                "document_count": doc_count,
+                "chunk_count": chunk_count,
+                "sample_documents": [
+                    {
+                        "title": doc["title"],
+                        "source": doc["source"],
+                        "content_length": doc["content_length"]
+                    } for doc in sample_docs
+                ],
+                "question_generator_available": question_generator is not None
             }
-        }
-    except Exception as e:
-        logger.error(f"Render pricing failed: {e}")
-        raise HTTPException(status_code=500, detail=str(e))+    except Exception as e:
+        logger.error(f"Debug endpoint error: {e}")
+        return {"error": str(e)}
+
+
+# Exception handlers
+@app.exception_handler(Exception)
+async def global_exception_handler(request: Request, exc: Exception):
+    """Global exception handler."""
+    logger.error(f"Unhandled exception: {exc}")
+    
+    return ErrorResponse(
+        error=str(exc),
+        error_type=type(exc).__name__,
+        request_id=str(uuid.uuid4())
+    )
+
+
+# Development server
+if __name__ == "__main__":
+    uvicorn.run(
+        app,
+        host=APP_HOST,
+        port=APP_PORT,
+        reload=APP_ENV == "development",
+        log_level=LOG_LEVEL.lower(),
+    )